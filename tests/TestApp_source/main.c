/*
 * This Source Code Form is subject to the terms of the Mozilla Public
 * License, v. 2.0. If a copy of the MPL was not distributed with this
 * file, You can obtain one at https://mozilla.org/MPL/2.0/.
 */

// This is a main file for the TestApp which is used for integration testing.
// See also tests/README.md and tests/integration.rs for the details of how it
// is compiled and run.

// === Includes ===

// For convenience, let's just include the other source files.

#include "CGAffineTransform.c"

// === Declarations ===

// We don't have any system headers for iPhone OS, so we must declare everything
// ourselves rather than #include'ing.

// <stddef.h>
#define NULL ((void *)0)
typedef unsigned long size_t;
typedef int wchar_t;

// <errno.h>
int *__error(void);
#define errno (*__error())

// <stdarg.h>
typedef __builtin_va_list va_list;
#define va_start(a, b) __builtin_va_start(a, b)
#define va_arg(a, b) __builtin_va_arg(a, b)
#define va_end(a) __builtin_va_end(a)

// <stdio.h>
typedef struct FILE FILE;
FILE *fopen(const char *, const char *);
int fclose(FILE *);
int sscanf(const char *, const char *, ...);
int printf(const char *, ...);
int vsnprintf(char *, size_t, const char *, va_list);
int swprintf(wchar_t *, size_t, const wchar_t *, ...);
size_t fwrite(const void *, size_t, size_t, FILE *);

// <stdlib.h>
#define EXIT_SUCCESS 0
#define EXIT_FAILURE 1
void exit(int);
void free(void *);
void *malloc(size_t);
void qsort(void *, size_t, size_t, int (*)(const void *, const void *));
void *realloc(void *, size_t);
double atof(const char *);
float strtof(const char *, char **);
long strtol(const char *, char **, int);
unsigned long strtoul(const char *, char **, int);
char *realpath(const char *, char *);
size_t mbstowcs(wchar_t *, const char *, size_t);
size_t wcstombs(char *, const wchar_t *, size_t);

// <string.h>
void *memset(void *, int, size_t);
int memcmp(const void *, const void *, size_t);
void *memmove(void *, const void *, size_t);
int strcmp(const char *, const char *);
char *strncpy(char *, const char *, size_t);
char *strncat(char *, const char *, size_t);
size_t strlcpy(char *, const char *, size_t);
char *strchr(const char *s, int c);
char *strrchr(const char *s, int c);
size_t strlen(const char *);
int strncmp(const char *, const char *, size_t);
size_t strcspn(const char *, const char *);

// <unistd.h>
typedef unsigned int __uint32_t;
typedef __uint32_t useconds_t;
int chdir(const char *);
char *getcwd(char *, size_t);
int usleep(useconds_t);

// <fcntl.h>
#define O_RDONLY 0x00000000
#define O_WRONLY 0x00000001
#define O_RDWR 0x00000002
#define O_CREAT 0x00000200

int open(const char *, int, ...);
int close(int);

// <pthread.h>
typedef struct opaque_pthread_t opaque_pthread_t;
typedef struct opaque_pthread_t *__pthread_t;
typedef __pthread_t pthread_t;

typedef struct opaque_pthread_attr_t opaque_pthread_attr_t;
typedef struct opaque_pthread_attr_t *__pthread_attr_t;
typedef __pthread_attr_t pthread_attr_t;

<<<<<<< HEAD
struct _opaque_pthread_mutex_t { long __sig; char __opaque[40]; };
=======
struct _opaque_pthread_mutex_t {
  long __sig;
  char __opaque[40];
};
>>>>>>> 026fff4b
typedef struct _opaque_pthread_mutex_t __pthread_mutex_t;
typedef __pthread_mutex_t pthread_mutex_t;

typedef struct opaque_pthread_mutexattr_t opaque_pthread_mutexattr_t;
typedef struct opaque_pthread_mutexattr_t *__pthread_mutexattr_t;
typedef __pthread_mutexattr_t pthread_mutexattr_t;

typedef struct opaque_pthread_cond_t opaque_pthread_cond_t;
typedef struct opaque_pthread_cond_t *__pthread_cond_t;
typedef __pthread_cond_t pthread_cond_t;

typedef struct opaque_pthread_condattr_t opaque_pthread_condattr_t;
typedef struct opaque_pthread_condattr_t *__pthread_condattr_t;
typedef __pthread_condattr_t pthread_condattr_t;

int pthread_create(pthread_t *, const pthread_attr_t *, void *(*)(void *),
                   void *);

int pthread_cond_init(pthread_cond_t *, const pthread_condattr_t *);
int pthread_cond_signal(pthread_cond_t *);
int pthread_cond_wait(pthread_cond_t *, pthread_mutex_t *);

int pthread_mutex_init(pthread_mutex_t *, const pthread_mutexattr_t *);
int pthread_mutex_lock(pthread_mutex_t *);
int pthread_mutex_unlock(pthread_mutex_t *);

// <semaphore.h>
#define SEM_FAILED ((sem_t *)-1)
typedef int sem_t;
int sem_close(sem_t *);
sem_t *sem_open(const char *, int, ...);
int sem_post(sem_t *);
int sem_trywait(sem_t *);
int sem_unlink(const char *);
int sem_wait(sem_t *);

#ifdef DEFINE_ME_WHEN_BUILDING_ON_MACOS
typedef long _register_t; // 64-bit definition
#else
typedef int _register_t;
#endif

// <setjmp.h>
#define _JBLEN (10 + 16 + 2)
typedef _register_t jmp_buf[_JBLEN];
int setjmp(jmp_buf env);
void longjmp(jmp_buf env, int val);

// <locale.h>
#define LC_ALL 0
#define LC_COLLATE 1
#define LC_CTYPE 2
#define LC_MONETARY 3
#define LC_NUMERIC 4
#define LC_TIME 5
#define LC_MESSAGES 6
char *setlocale(int category, const char *locale);

// <dirent.h>
typedef struct {
  int _unused;
} DIR;
struct dirent {
  char _unused[21]; // TODO
  char d_name[1024];
};
DIR *opendir(const char *);
struct dirent *readdir(DIR *);
int closedir(DIR *);

// <wchar.h>
int swscanf(const wchar_t *, const wchar_t *, ...);

// `CFBase.h`

typedef const struct _CFAllocator *CFAllocatorRef;
typedef unsigned int CFStringEncoding;
typedef signed long CFIndex;
typedef struct {
  CFIndex location;
  CFIndex length;
} CFRange;
typedef unsigned long CFOptionFlags;
typedef const struct _CFDictionary *CFDictionaryRef;
typedef const struct _CFString *CFStringRef;
typedef const struct _CFString *CFMutableStringRef;

// `CFString.h`

typedef int CFComparisonResult;
typedef unsigned int CFStringCompareFlags;

void CFStringAppendFormat(CFMutableStringRef s, CFDictionaryRef fo,
                          CFStringRef format, ...);
CFMutableStringRef CFStringCreateMutable(CFAllocatorRef alloc, CFIndex max_len);
CFStringRef CFStringCreateWithCString(CFAllocatorRef alloc, const char *cStr,
                                      CFStringEncoding encoding);
CFComparisonResult CFStringCompare(CFStringRef a, CFStringRef b,
                                   CFStringCompareFlags flags);
CFRange CFStringFind(CFStringRef theString, CFStringRef stringToFind,
                     CFOptionFlags compareOptions);

// === Main code ===

int int_compar(const void *a, const void *b) { return *(int *)a - *(int *)b; }

int sort_and_check(int nel, int *arr, int *expected_arr) {
  qsort(arr, nel, sizeof(int), &int_compar);
  return memcmp(arr, expected_arr, nel * sizeof(int));
}

int test_qsort() {
  // empty
  int res = sort_and_check(0, (int[]){}, (int[]){});
  if (res != 0)
    return -1;
  // one element
  res = sort_and_check(1, (int[]){42}, (int[]){42});
  if (res != 0)
    return -1;
  // even size
  res = sort_and_check(4, (int[]){4, 3, 2, 1}, (int[]){1, 2, 3, 4});
  if (res != 0)
    return -1;
  // odd size
  res =
      sort_and_check(5, (int[]){1, -1, 2, 1024, 4}, (int[]){-1, 1, 2, 4, 1024});
  if (res != 0)
    return -1;
  return 0;
}

char *str_format(const char *format, ...) {
  char *str = malloc(256);
  if (str == NULL) {
    exit(EXIT_FAILURE);
  }
  va_list args;
  va_start(args, format);
  vsnprintf(str, 256, format, args);
  va_end(args);
  return str;
}

int test_vsnprintf() {
  int res = 0;
  char *str;

  // Test %s
  str = str_format("%s", "test");
  res += !!strcmp(str, "test");
  free(str);
  // Test %s NULL
  str = str_format("%s", NULL);
  res += !!strcmp(str, "(null)");
  free(str);
  // Test %x
  str = str_format("%x", 2042);
  res += !!strcmp(str, "7fa");
  free(str);
  str = str_format("0x%08x", 184638698);
  res += !!strcmp(str, "0x0b015cea");
  free(str);
  // Test %d
  str = str_format("%d|%8d|%08d|%.d|%8.d|%.3d|%8.3d|%08.3d|%*d|%0*d", 5, 5, 5,
                   5, 5, 5, 5, 5, 8, 5, 8, 5);
  res += !!strcmp(
      str,
      "5|       5|00000005|5|       5|005|     005|     005|       5|00000005");
  free(str);
  // Test %f
  str = str_format("%f|%8f|%08f|%.f|%8.f|%.3f|%8.3f|%08.3f|%*f|%0*f", 10.12345,
                   10.12345, 10.12345, 10.12345, 10.12345, 10.12345, 10.12345,
                   10.12345, 8, 10.12345, 8, 10.12345);
  res += !!strcmp(str, "10.123450|10.123450|10.123450|10|      10|10.123|  "
                       "10.123|0010.123|10.123450|10.123450");
  free(str);
  str = str_format("%f|%8f|%08f|%.f|%8.f|%.3f|%8.3f|%08.3f|%*f|%0*f", -10.12345,
                   -10.12345, -10.12345, -10.12345, -10.12345, -10.12345,
                   -10.12345, -10.12345, 8, -10.12345, 8, -10.12345);
  res += !!strcmp(str, "-10.123450|-10.123450|-10.123450|-10|     -10|-10.123| "
                       "-10.123|-010.123|-10.123450|-10.123450");
  free(str);
  // Test %e
  str = str_format("%e|%8e|%08e|%.e|%8.e|%.3e|%8.3e|%08.3e|%*e|%0*e", 10.12345,
                   10.12345, 10.12345, 10.12345, 10.12345, 10.12345, 10.12345,
                   10.12345, 8, 10.12345, 8, 10.12345);
  res += !!strcmp(
      str, "1.012345e+01|1.012345e+01|1.012345e+01|1e+01|   "
           "1e+01|1.012e+01|1.012e+01|1.012e+01|1.012345e+01|1.012345e+01");
  free(str);
  str = str_format("%e|%8e|%08e|%.e|%8.e|%.3e|%8.3e|%08.3e|%*e|%0*e", -10.12345,
                   -10.12345, -10.12345, -10.12345, -10.12345, -10.12345,
                   -10.12345, -10.12345, 8, -10.12345, 8, -10.12345);
  res += !!strcmp(
      str,
      "-1.012345e+01|-1.012345e+01|-1.012345e+01|-1e+01|  "
      "-1e+01|-1.012e+01|-1.012e+01|-1.012e+01|-1.012345e+01|-1.012345e+01");
  free(str);
  // Test %g
  str = str_format("%g|%8g|%08g|%.g|%8.g|%.3g|%8.3g|%08.3g|%*g|%0*g", 10.12345,
                   10.12345, 10.12345, 10.12345, 10.12345, 10.12345, 10.12345,
                   10.12345, 8, 10.12345, 8, 10.12345);
  res += !!strcmp(str, "10.1235| 10.1235|010.1235|1e+01|   1e+01|10.1|    "
                       "10.1|000010.1| 10.1235|010.1235");
  free(str);
  str = str_format("%g|%8g|%08g|%.g|%8.g|%.3g|%8.3g|%08.3g|%*g|%0*g", -10.12345,
                   -10.12345, -10.12345, -10.12345, -10.12345, -10.12345,
                   -10.12345, -10.12345, 8, -10.12345, 8, -10.12345);
  res += !!strcmp(str, "-10.1235|-10.1235|-10.1235|-1e+01|  -1e+01|-10.1|   "
                       "-10.1|-00010.1|-10.1235|-10.1235");
  free(str);
  str = str_format("%f|%8f|%08f|%.f|%8.f|%.3f|%8.3f|%08.3f|%*f|%0*f", -10.12345,
                   -10.12345, -10.12345, -10.12345, -10.12345, -10.12345,
                   -10.12345, -10.12345, 8, -10.12345, 8, -10.12345);
  res += !!strcmp(str, "-10.123450|-10.123450|-10.123450|-10|     -10|-10.123| "
                       "-10.123|-010.123|-10.123450|-10.123450");
  free(str);
  // Test %e
  str = str_format("%e|%8e|%08e|%.e|%8.e|%.3e|%8.3e|%08.3e|%*e|%0*e", 10.12345,
                   10.12345, 10.12345, 10.12345, 10.12345, 10.12345, 10.12345,
                   10.12345, 8, 10.12345, 8, 10.12345);
  res += !!strcmp(
      str, "1.012345e+01|1.012345e+01|1.012345e+01|1e+01|   "
           "1e+01|1.012e+01|1.012e+01|1.012e+01|1.012345e+01|1.012345e+01");
  free(str);
  str = str_format("%e|%8e|%08e|%.e|%8.e|%.3e|%8.3e|%08.3e|%*e|%0*e", -10.12345,
                   -10.12345, -10.12345, -10.12345, -10.12345, -10.12345,
                   -10.12345, -10.12345, 8, -10.12345, 8, -10.12345);
  res += !!strcmp(
      str,
      "-1.012345e+01|-1.012345e+01|-1.012345e+01|-1e+01|  "
      "-1e+01|-1.012e+01|-1.012e+01|-1.012e+01|-1.012345e+01|-1.012345e+01");
  free(str);
  // Test %g
  str = str_format("%g|%8g|%08g|%.g|%8.g|%.3g|%8.3g|%08.3g|%*g|%0*g", 10.12345,
                   10.12345, 10.12345, 10.12345, 10.12345, 10.12345, 10.12345,
                   10.12345, 8, 10.12345, 8, 10.12345);
  res += !!strcmp(str, "10.1235| 10.1235|010.1235|1e+01|   1e+01|10.1|    "
                       "10.1|000010.1| 10.1235|010.1235");
  free(str);
  str = str_format("%g|%8g|%08g|%.g|%8.g|%.3g|%8.3g|%08.3g|%*g|%0*g", -10.12345,
                   -10.12345, -10.12345, -10.12345, -10.12345, -10.12345,
                   -10.12345, -10.12345, 8, -10.12345, 8, -10.12345);
  res += !!strcmp(str, "-10.1235|-10.1235|-10.1235|-1e+01|  -1e+01|-10.1|   "
                       "-10.1|-00010.1|-10.1235|-10.1235");
  free(str);
  // Test length modifiers
  str = str_format("%d %ld %lld %u %lu %llu", 10, 100, 4294967296, 10, 100,
                   4294967296);
  res += !!strcmp(str, "10 100 4294967296 10 100 4294967296");
  free(str);

  return res;
}

int test_sscanf() {
  int a, b;
  short c, d;
  float f;
  char str[4];
  int matched = sscanf("1.23", "%d.%d", &a, &b);
  if (!(matched == 2 && a == 1 && b == 23))
    return -1;
  matched = sscanf("abc111.42", "abc%d.%d", &a, &b);
  if (!(matched == 2 && a == 111 && b == 42))
    return -2;
  matched = sscanf("abc", "%d.%d", &a, &b);
  if (matched != 0)
    return -3;
  matched = sscanf("abc,8", "%[^,],%d", str, &b);
  if (!(matched == 2 && strcmp(str, "abc") == 0 && b == 8))
    return -4;
  matched = sscanf("9,10", "%hi,%i", &c, &a);
  if (!(matched == 2 && c == 9 && a == 10))
    return -5;
  matched = sscanf("DUMMY", "%d", &a);
  if (matched != 0)
    return -6;
  matched = sscanf("+10 -10", "%d %d", &a, &b);
  if (!(matched == 2 && a == 10 && b == -10))
    return -7;
  matched = sscanf("+10 -10", "%hd %hd", &c, &d);
  if (!(matched == 2 && c == 10 && d == -10))
    return -9;
  matched = sscanf("3000\\t4", "%d %d", &a, &b);
  if (!(matched == 1 && a == 3000))
    return -10;
  matched = sscanf("0xFF0000", "%08x", &a);
  if (!(matched == 1 && a == 16711680))
    return -11;
  matched = sscanf("ABC\t1\t", "%s %f", str, &f);
  if (!(matched == 2 && strcmp(str, "ABC") == 0 && f == 1.0))
    return -12;
  matched = sscanf("ABC   1\t", "%s\t%f", str, &f);
  if (!(matched == 2 && strcmp(str, "ABC") == 0 && f == 1.0))
    return -13;
  matched = sscanf("MAX\t\t\t48.0\r\n", "%s %f", str, &f);
  if (!(matched == 2 && strcmp(str, "MAX") == 0 && f == 48.0))
    return -14;
  matched = sscanf("011", "%i", &a);
  if (!(matched == 1 && a == 9))
    return -15;
  matched = sscanf("09", "%i", &a);
  if (!(matched == 1 && a == 0))
    return -16;
  return 0;
}

int test_swscanf() {
  int a, b;
  int matched = swscanf(L"1.23", L"%d.%d", &a, &b);
  if (!(matched == 2 && a == 1 && b == 23))
    return -1;
  matched = swscanf(L"str_01", L"str_%2d", &a);
  if (!(matched == 1 && a == 1))
    return -2;
  return 0;
}

int test_errno() { return (errno == 0) ? 0 : -1; }

int test_realloc() {
  void *ptr = realloc(NULL, 32);
  memmove(ptr, "abcd", 4);
  ptr = realloc(ptr, 64);
  int res = memcmp(ptr, "abcd", 4);
  free(ptr);
  return res == 0 ? 0 : -1;
}

int test_atof() {
  if (atof("1") != 1)
    return -1;
  if (atof("-1") != -1)
    return -2;
  if (atof("01") != 1)
    return -3;
  if (atof("-01") != -1)
    return -4;
  if (atof("10") != 10)
    return -5;
  if (atof("-10") != -10)
    return -6;
  if (atof("010") != 10)
    return -7;
  if (atof("-010") != -10)
    return -8;
  if (atof("1.0") != 1)
    return -9;
  if (atof("-1.0") != -1)
    return -10;
  if (atof("01.0") != 1)
    return -11;
  if (atof("-01.0") != -1)
    return -12;
  if (atof("10.0") != 10)
    return -13;
  if (atof("-10.0") != -10)
    return -14;
  if (atof("010.0") != 10)
    return -15;
  if (atof("-010.0") != -10)
    return -16;
  if (atof("1.5") != 1.5)
    return -17;
  if (atof("-1.5") != -1.5)
    return -18;
  if (atof("01.5") != 1.5)
    return -19;
  if (atof("-01.5") != -1.5)
    return -20;
  if (atof("10.5") != 10.5)
    return -21;
  if (atof("-10.5") != -10.5)
    return -22;
  if (atof("010.5") != 10.5)
    return -23;
  if (atof("-010.5") != -10.5)
    return -24;
  if (atof("  +123.456e7with text right after") != 1234560000)
    return -25;
  if (atof("Text before a number 123.456") != 0)
    return -26;
  return 0;
}

int test_strtof() {
  char *text = "1";
  char *endptr;
  if (strtof(text, &endptr) != 1.0 || endptr != text + 1)
    return -1;
  text = "-1";
  if (strtof(text, &endptr) != -1.0 || endptr != text + 2)
    return -2;
  text = "01";
  if (strtof(text, &endptr) != 1.0 || endptr != text + 2)
    return -3;
  text = "-01";
  if (strtof(text, &endptr) != -1.0 || endptr != text + 3)
    return -4;
  text = "10";
  if (strtof(text, &endptr) != 10.0 || endptr != text + 2)
    return -5;
  text = "-10";
  if (strtof(text, &endptr) != -10.0 || endptr != text + 3)
    return -6;
  text = "010";
  if (strtof(text, &endptr) != 10.0 || endptr != text + 3)
    return -7;
  text = "-010";
  if (strtof(text, &endptr) != -10.0 || endptr != text + 4)
    return -8;
  text = "1.0";
  if (strtof(text, &endptr) != 1.0 || endptr != text + 3)
    return -9;
  text = "-1.0";
  if (strtof(text, &endptr) != -1.0 || endptr != text + 4)
    return -10;
  text = "01.0";
  if (strtof(text, &endptr) != 1.0 || endptr != text + 4)
    return -11;
  text = "-01.0";
  if (strtof(text, &endptr) != -1.0 || endptr != text + 5)
    return -12;
  text = "10.0";
  if (strtof(text, &endptr) != 10.0 || endptr != text + 4)
    return -13;
  text = "-10.0";
  if (strtof(text, &endptr) != -10.0 || endptr != text + 5)
    return -14;
  text = "010.0";
  if (strtof(text, &endptr) != 10.0 || endptr != text + 5)
    return -15;
  text = "-010.0";
  if (strtof(text, &endptr) != -10.0 || endptr != text + 6)
    return -16;
  text = "1.5";
  if (strtof(text, &endptr) != 1.5 || endptr != text + 3)
    return -17;
  text = "-1.5";
  if (strtof(text, &endptr) != -1.5 || endptr != text + 4)
    return -18;
  text = "01.5";
  if (strtof(text, &endptr) != 1.5 || endptr != text + 4)
    return -19;
  text = "-01.5";
  if (strtof(text, &endptr) != -1.5 || endptr != text + 5)
    return -20;
  text = "10.5";
  if (strtof(text, &endptr) != 10.5 || endptr != text + 4)
    return -21;
  text = "-10.5";
  if (strtof(text, &endptr) != -10.5 || endptr != text + 5)
    return -22;
  text = "010.5";
  if (strtof(text, &endptr) != 10.5 || endptr != text + 5)
    return -23;
  text = "-010.5";
  if (strtof(text, &endptr) != -10.5 || endptr != text + 6)
    return -24;
  text = "  +123.456e7with text right after";
  if (strtof(text, &endptr) != 1234560000.0 || endptr != text + 12)
    return -25;
  text = "Text before a number 123.456";
  if (strtof(text, &endptr) != 0.0 || endptr != text + 0)
    return -26;
  text = "1.5";
  if (strtof(text, NULL) != 1.5)
    return -27;
  return 0;
}

int test_strtoul() {
  char *text = "0xcccccccc";
  char *endptr;
  if (strtoul(text, &endptr, 16) != 3435973836 || endptr != text + 10) {
    return -1;
  }
  return 0;
}

#ifdef DEFINE_ME_WHEN_BUILDING_ON_MACOS
#define MAX_LONG 9223372036854775807
#else
#define MAX_LONG 2147483647
#endif

int test_strtol() {
  const char *p = "10 200000000000000000000000000000  30   -40    junk";
  long res[] = {10, MAX_LONG, 30, -40, 0};
  int count = sizeof(res) / sizeof(long);
  for (int i = 0; i < count; i++) {
    char *endp = NULL;
    long l = strtol(p, &endp, 10);
    if (p == endp)
      break;
    p = endp;
    if (res[i] != l) {
      return -(i + 1);
    }
  }
  p = "-";
  long l = strtol(p, NULL, 0);
  if (l != 0) {
    return -count;
  }
  p = "+";
  l = strtol(p, NULL, 0);
  if (l != 0) {
    return -(count + 1);
  }
  p = "+-+";
  l = strtol(p, NULL, 0);
  if (l != 0) {
    return -(count + 2);
  }
  p = "0x123 +0x123 -0x123";
  long res2[] = {291, 291, -291};
  int count2 = sizeof(res2) / sizeof(long);
  for (int i = 0; i < count2; i++) {
    char *endp = NULL;
    l = strtol(p, &endp, 16);
    if (p == endp)
      break;
    p = endp;
    if (res2[i] != l) {
      return -(count + 2 + i + 1);
    }
  }
  return 0;
}

int test_getcwd_chdir() {
  char buf[256];
  char *buf2 = getcwd(buf, sizeof buf);
  if (!buf2 || buf2 != buf || strcmp("/", buf))
    return -1;

  if (!chdir("does_not_exist") || !chdir("/does/not/exist"))
    return -1;

  if (chdir("/var/"))
    return -1;

  if (chdir("mobile/Applications"))
    return -1;

  char *buf3 = getcwd(NULL, 0);
  if (!buf3 || strcmp("/var/mobile/Applications", buf3))
    return -1;
  free(buf3);

  char *buf5 = getcwd(buf, 4); // too small
  if (buf5)
    return -1;

  if (chdir(".."))
    return -1;

  char *buf6 = getcwd(buf, sizeof buf);
  if (!buf6 || buf6 != buf || strcmp("/var/mobile", buf6))
    return -1;

  FILE *fake_file = fopen("TestApp", "r"); // doesn't exist in this directory
  if (fake_file) {
    fclose(fake_file);
    return -1;
  }

  if (chdir("Applications/00000000-0000-0000-0000-000000000000/TestApp.app"))
    return -1;

  if (!chdir("TestApp")) // isn't a directory
    return -1;

  FILE *real_file = fopen("TestApp", "r");
  if (!real_file)
    return -1;
  fclose(real_file);

  if (chdir("/"))
    return -1;

  return 0;
}

sem_t *semaphore;
int shared_int = 0;

void sem_thread_func() {
  while (1) {
    if (sem_trywait(semaphore) == -1) {
      return;
    }
    shared_int = -1;
    sem_post(semaphore);
    usleep(100);
  }
}

int test_sem() {
  semaphore = sem_open("sem_test", O_CREAT, 0644, 1);
  if (semaphore == SEM_FAILED) {
    printf("Error opening semaphore\n");
    return -1;
  }

  pthread_t *my_thread = (pthread_t *)malloc(sizeof(pthread_t));
  pthread_create(my_thread, NULL, (void *)sem_thread_func, NULL);
  usleep(200);

  sem_wait(semaphore);

  shared_int = 1;
  usleep(200);

  sem_close(semaphore);
  sem_unlink("sem_test");
  if (shared_int != 1) {
    return -1;
  }

int done = 0;
pthread_mutex_t m;
pthread_cond_t c;

void thr_exit() {
  pthread_mutex_lock(&m);
  done = 1;
  pthread_cond_signal(&c);
  pthread_mutex_unlock(&m);
}

void *child(void *arg) {
  thr_exit();
  return NULL;
}

void thr_join() {
  pthread_mutex_lock(&m);
  while (done == 0) {
    pthread_cond_wait(&c, &m);
  }
  pthread_mutex_unlock(&m);
}

int test_cond_var() {
  pthread_t p;

  pthread_mutex_init(&m, NULL);
  pthread_cond_init(&c, NULL);

  pthread_create(&p, NULL, child, NULL);
  thr_join();

  return done == 1 ? 0 : -1;
}
  
  // Check that reopen is fine
  semaphore = sem_open("sem_test", O_CREAT, 0644, 1);
  if (semaphore == SEM_FAILED) {
    printf("Error opening semaphore\n");
    return -1;
  }

  // Sem @ -1
  if (sem_trywait(semaphore) == -1) {
    return -1;
  }

  // Sem still @ -1, should not lock
  if (sem_trywait(semaphore) == 0) {
    return -1;
  }

  // Sem @ 0, should be able to relock
  sem_post(semaphore);
  if (sem_trywait(semaphore) == -1) {
    return -1;
  }

  sem_close(semaphore);
  sem_unlink("sem_test");
  return 0;
}

int done = 0;
pthread_mutex_t m;
pthread_cond_t c;

void thr_exit() {
  pthread_mutex_lock(&m);
  done = 1;
  pthread_cond_signal(&c);
  pthread_mutex_unlock(&m);
}

void *child(void *arg) {
  thr_exit();
  return NULL;
}

void thr_join() {
  pthread_mutex_lock(&m);
  while (done == 0) {
    pthread_cond_wait(&c, &m);
  }
  pthread_mutex_unlock(&m);
}

int test_cond_var() {
  pthread_t p;

  pthread_mutex_init(&m, NULL);
  pthread_cond_init(&c, NULL);

  pthread_create(&p, NULL, child, NULL);
  thr_join();

  return done == 1 ? 0 : -1;
}

int test_strncpy() {
  char *src = "test\0abcd";
  char dst[10];
  char *retval;

  char expected1[] = "test\x00\x7F\x7F\x7F\x7F\x7F";
  memset(dst, 0x7F, 10);
  retval = strncpy(dst, src, 5);
  if (retval != dst || memcmp(retval, expected1, 10))
    return 1;

  char expected2[] = "te\x7F\x7F\x7F\x7F\x7F\x7F\x7F\x7F";
  memset(dst, 0x7F, 10);
  retval = strncpy(dst, src, 2);
  if (retval != dst || memcmp(retval, expected2, 10))
    return 2;

  char expected3[] = "test\x00\x00\x00\x00\x00\x00";
  memset(dst, 0x7F, 10);
  retval = strncpy(dst, src, 10);
  if (retval != dst || memcmp(retval, expected3, 10))
    return 3;

  return 0;
}

int test_strncat() {
  {
    char uno[] = "uno\0zzzz";
    char dos[] = "dos\0ZZZZ";

    char expected[] = "unodos\0z";
    char *new = strncat(uno, dos, 100);
    if (new != uno || memcmp(new, expected, 8))
      return 1;
  }

  {
    char uno[] = "uno\0zzzz";
    char dos[] = "dos\0ZZZZ";

    char expected[] = "unod\0zzz";
    char *new = strncat(uno, dos, 1);
    if (new != uno || memcmp(new, expected, 8))
      return 2;
  }

  {
    char uno[] = "uno\0zzzz";
    char dos[] = "dosZZZZZ";

    char expected[] = "unodos\0z";
    char *new = strncat(uno, dos, 3);
    if (new != uno || memcmp(new, expected, 8))
      return 3;
  }

  return 0;
}

void jmpfunction(jmp_buf env_buf) { longjmp(env_buf, 432); }

int test_setjmp() {
  int val;
  jmp_buf env_buffer;

  /* save calling environment for longjmp */
  val = setjmp(env_buffer);

  if (val != 0) {
    return val == 432 ? 0 : -2;
  }

  jmpfunction(env_buffer);

  return -1;
}

int test_strlcpy() {
  {
    char src[7] = "origen";
    char dst[15] = "destinodestino";
    char expected[] = "or\0tinodestino";
    int ret = strlcpy(dst, src, 3);
    if (ret != 6 || memcmp(dst, expected, 15)) {
      printf("%d %s\t", ret, dst);
      return 1;
    }
  }

  {
    char src[7] = "origen";
    char dst[15] = "destinodestino";
    char expected[] = "orige\0odestino";
    int ret = strlcpy(dst, src, 6);
    if (ret != 6 || memcmp(dst, expected, 15)) {
      printf("%d %s\t", ret, dst);
      return 2;
    }
  }

  {
    char src[7] = "origen";
    char dst[15] = "destinodestino";
    char expected[] = "origen\0destino";
    int ret = strlcpy(dst, src, 9);
    if (ret != 6 || memcmp(dst, expected, 15)) {
      printf("%d %s\t", ret, dst);
      return 3;
    }
  }

  return 0;
}

int test_setlocale() {
  char *locale;

  // Test getting default locale
  locale = setlocale(LC_ALL, NULL);
  if (strcmp(locale, "C") != 0) {
    return 1;
  }

  // Test setting a locale category
  locale = setlocale(LC_NUMERIC, "es_ES");
  if (strcmp(locale, "es_ES") != 0) {
    return 2;
  }

  // Test if other categories are unaffected
  locale = setlocale(LC_TIME, NULL);
  if (strcmp(locale, "C") != 0) {
    return 3;
  }

  return 0;
}

#ifdef DEFINE_ME_WHEN_BUILDING_ON_MACOS
// assume project dir as cwd
const char *path_test_app = "./tests/TestApp.app";
#else
const char *path_test_app = "/var/mobile/Applications/"
                            "00000000-0000-0000-0000-000000000000/TestApp.app";
#endif

int test_dirent() {
  struct dirent *dp;
  DIR *dirp = opendir(path_test_app);
  if (dirp == NULL) {
    return -1;
  }
  char *contents[] = {"TestApp", "Info.plist", "PkgInfo"};
  int counts[] = {1, 1, 1};
  int total = sizeof(contents) / sizeof(char *);
  while ((dp = readdir(dirp)) != NULL) {
    for (int i = 0; i < total; i++) {
      if (strcmp(contents[i], dp->d_name) == 0) {
        counts[i]--;
        break;
      }
    }
  }
  closedir(dirp);
  for (int i = 0; i < total; i++) {
    if (counts[i] != 0) {
      return -2;
    }
  }
  return 0;
}

int test_strchr() {
  char *src = "abc";
  if (strchr(src, 'a')[0] != 'a' || strrchr(src, 'a')[0] != 'a')
    return -1;
  if (strchr(src, 'b')[0] != 'b' || strrchr(src, 'b')[0] != 'b')
    return -2;
  if (strchr(src, 'c')[0] != 'c' || strrchr(src, 'c')[0] != 'c')
    return -3;
  if (strchr(src, '\0')[0] != '\0' || strrchr(src, '\0')[0] != '\0')
    return -4;
  if (strchr(src, 'd') != NULL || strrchr(src, 'd') != NULL)
    return -5;
  return 0;
}

int test_swprintf() {
  wchar_t wcsbuf[20];
  int res = swprintf(wcsbuf, 20, L"%s", "abc");
  if (res != 3)
    return -1;
  res = swprintf(wcsbuf, 2, L"%d", 510);
  if (res != -1)
    return -2;
  res = swprintf(wcsbuf, 20, L"%S", L"abc");
  if (res != 3)
    return -3;
  return 0;
}

int test_realpath() {
  char buf[256];
  if (chdir(path_test_app))
    return -1;
  // absolute path
  char *res = realpath("/usr", buf);
  if (!res || strcmp(res, "/usr") != 0)
    return -2;
  // relative path
  res = realpath("TestApp", buf);
  char *cwd = getcwd(NULL, 0);
  if (!res || strncmp(cwd, res, strlen(cwd)) != 0 ||
      strncmp("/TestApp", res + strlen(cwd), 8) != 0)
    return -3;
  // `..` and `.` resolution
  res = realpath("../TestApp.app/./TestApp", buf);
  if (!res || strncmp(cwd, res, strlen(cwd)) != 0 ||
      strncmp("/TestApp", res + strlen(cwd), 8) != 0)
    return -4;
  return 0;
}

int test_CFStringFind() {
  CFStringRef a = CFStringCreateWithCString(NULL, "/a/b/c/b", 0x0600);
  CFStringRef b = CFStringCreateWithCString(NULL, "/b", 0x0600);
  CFStringRef d = CFStringCreateWithCString(NULL, "/d", 0x0600);
  // 0 for default options
  CFRange r = CFStringFind(a, b, 0);
  if (!(r.location == 2 && r.length == 2)) {
    return -1;
  }
  // 4 for kCFCompareBackwards
  r = CFStringFind(a, b, 4);
  if (!(r.location == 6 && r.length == 2)) {
    return -2;
  }
  // search string in itself
  r = CFStringFind(a, a, 0);
  if (!(r.location == 0 && r.length == 8)) {
    return -3;
  }
  // search string in itself, backwards
  r = CFStringFind(a, a, 4);
  if (!(r.location == 0 && r.length == 8)) {
    return -4;
  }
  // not found case
  r = CFStringFind(a, d, 0);
  if (!(r.location == -1 && r.length == 0)) {
    return -5;
  }
  // 1 for kCFCompareCaseInsensitive
  CFStringRef b2 = CFStringCreateWithCString(NULL, "/B", 0x0600);
  r = CFStringFind(a, b2, 1);
  if (!(r.location == 2 && r.length == 2)) {
    return -6;
  }
  return 0;
}

int test_strcspn() {
  size_t res = strcspn("abcdef", "abcd");
  if (res != 0) {
    return -1;
  }
  res = strcspn("abcdef", "ef");
  if (res != 4) {
    return -2;
  }
  res = strcspn("abcdef", "");
  if (res != 6) {
    return -3;
  }
  return 0;
}

int test_mbstowcs() {
  wchar_t wbuffer[64];
  char buffer[64];
  size_t res;

  char *test_str = "Hello, World!";
  res = mbstowcs(wbuffer, test_str, 64);
  if (res == (size_t)-1) {
    return -1;
  }

  res = wcstombs(buffer, wbuffer, 64);
  if (res == (size_t)-1) {
    return -2;
  }

  if (strcmp(test_str, buffer) != 0) {
    return -3;
  }

  return 0;
}

int test_CFMutableString() {
  CFMutableStringRef mut_str = CFStringCreateMutable(NULL, 0);
  CFStringRef fmt = CFStringCreateWithCString(NULL, "%d %.2f", 0x0600);
  CFStringAppendFormat(mut_str, NULL, fmt, -100, 3.14);
  CFStringRef res = CFStringCreateWithCString(NULL, "-100 3.14", 0x0600);
  if (CFStringCompare(mut_str, res, 0) != 0) {
    return -1;
  }
  return 0;
}

int test_fwrite() {
  FILE *some_file = fopen("TestApp", "r");
  size_t res = fwrite(NULL, 1, 1, some_file);
  fclose(some_file);
  if (res != 0) {
    return -1;
  }
  return 0;
}

int test_open() {
  int fd;
  // Test opening directories
  fd = open("/usr", O_RDONLY);
  if (fd == -1) {
    return -1;
  }
  close(fd);

  fd = open("/usr", O_WRONLY);
  if (fd != -1) {
    close(fd);
    return -2;
  }

  fd = open("/usr", O_RDWR);
  if (fd != -1) {
    close(fd);
    return -3;
  }

  return 0;
}

// clang-format off
#define FUNC_DEF(func)                                                         \
  { &func, #func }
struct {
  int (*func)();
  const char *name;
} test_func_array[] = {
    FUNC_DEF(test_qsort),
    FUNC_DEF(test_vsnprintf),
    FUNC_DEF(test_sscanf),
    FUNC_DEF(test_swscanf),
    FUNC_DEF(test_errno),
    FUNC_DEF(test_realloc),
    FUNC_DEF(test_atof),
    FUNC_DEF(test_strtof),
    FUNC_DEF(test_getcwd_chdir),
    FUNC_DEF(test_sem),
    FUNC_DEF(test_cond_var),
    FUNC_DEF(test_CGAffineTransform),
    FUNC_DEF(test_strncpy),
    FUNC_DEF(test_strncat),
    FUNC_DEF(test_setjmp),
    FUNC_DEF(test_strlcpy),
    FUNC_DEF(test_setlocale),
    FUNC_DEF(test_strtoul),
    FUNC_DEF(test_strtol),
    FUNC_DEF(test_dirent),
    FUNC_DEF(test_strchr),
    FUNC_DEF(test_swprintf),
    FUNC_DEF(test_realpath),
    FUNC_DEF(test_CFStringFind),
    FUNC_DEF(test_strcspn),
    FUNC_DEF(test_mbstowcs),
    FUNC_DEF(test_CFMutableString),
    FUNC_DEF(test_fwrite),
    FUNC_DEF(test_open),
    FUNC_DEF(test_cond_var),
};
// clang-format on

// Because no libc is linked into this executable, there is no libc entry point
// to call main. Instead, integration.rs tells Clang to set the _main symbol
// as the entry point. (It has to be _main because a C compiler will throw
// away stuff not called by main().) Since this is the true entry point, there's
// no argc or argv and we must call exit() ourselves.
int main() {
  int tests_run = 0;
  int tests_passed = 0;

  int n = sizeof(test_func_array) / sizeof(test_func_array[0]);
  int i;
  for (i = 0; i < n; i++) {
    printf("%s: ", test_func_array[i].name);
    tests_run++;
    int latest_test_result = test_func_array[i].func();
    if (latest_test_result == 0) {
      printf("OK\n");
      tests_passed++;
    } else {
      printf("FAIL (%d)\n", latest_test_result);
    }
  }

  printf("Passed %d out of %d tests\n", tests_passed, tests_run);
  exit(tests_run == tests_passed ? 0 : 1);
}<|MERGE_RESOLUTION|>--- conflicted
+++ resolved
@@ -99,14 +99,10 @@
 typedef struct opaque_pthread_attr_t *__pthread_attr_t;
 typedef __pthread_attr_t pthread_attr_t;
 
-<<<<<<< HEAD
-struct _opaque_pthread_mutex_t { long __sig; char __opaque[40]; };
-=======
 struct _opaque_pthread_mutex_t {
   long __sig;
   char __opaque[40];
 };
->>>>>>> 026fff4b
 typedef struct _opaque_pthread_mutex_t __pthread_mutex_t;
 typedef __pthread_mutex_t pthread_mutex_t;
 
