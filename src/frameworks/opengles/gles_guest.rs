/*
 * This Source Code Form is subject to the terms of the Mozilla Public
 * License, v. 2.0. If a copy of the MPL was not distributed with this
 * file, You can obtain one at https://mozilla.org/MPL/2.0/.
 */
//! Wrapper functions exposing OpenGL ES to the guest.
//!
//! This code is intentionally somewhat lax with calculating array sizes when
//! obtainining a pointer with [Mem::ptr_at]. For large chunks of data, e.g. the
//! `pixels` parameter of `glTexImage2D`, it's worth being precise, but for
//! `glFoofv(pname, param)` where `param` is a pointer to one to four `GLfloat`s
//! depending on the value of `pname`, using the upper bound (4 in this case)
//! every time is never going to cause a problem in practice.

use touchHLE_gl_bindings::gles11::WRITE_ONLY_OES;

use crate::dyld::{export_c_func, FunctionExports};
use crate::gles::gles11_raw as gles11; // constants only
use crate::gles::GLES;
use crate::mem::{ConstPtr, ConstVoidPtr, GuestISize, GuestUSize, Mem, MutPtr, Ptr};
use crate::objc::nil;
use crate::Environment;

use std::ffi::c_void;
use std::slice::from_raw_parts;

// These types are the same size in guest code (32-bit) and host code (64-bit).
use crate::gles::gles11_raw::types::{
    GLbitfield, GLboolean, GLclampf, GLclampx, GLenum, GLfixed, GLfloat, GLint, GLsizei, GLubyte,
    GLuint, GLvoid,
};
// These types have different sizes, so some care is needed.
use crate::gles::gles11_raw::types::{GLintptr as HostGLintptr, GLsizeiptr as HostGLsizeiptr};
type GuestGLsizeiptr = GuestISize;
type GuestGLintptr = GuestISize;

<<<<<<< HEAD
fn with_ctx_and_mem<T: Copy, U>(env: &mut Environment, f: T) -> U
=======
/// List of compressed formats supported by our emulation.
/// Currently, it's all the PVRTC and all paletted ones.
const SUPPORTED_COMPRESSED_TEXTURE_FORMATS: &[GLenum] = &[
    // PVRTC
    gles11::COMPRESSED_RGBA_PVRTC_2BPPV1_IMG,
    gles11::COMPRESSED_RGBA_PVRTC_4BPPV1_IMG,
    gles11::COMPRESSED_RGB_PVRTC_2BPPV1_IMG,
    gles11::COMPRESSED_RGB_PVRTC_4BPPV1_IMG,
    // Paletted texture
    gles11::PALETTE4_R5_G6_B5_OES,
    gles11::PALETTE4_RGB5_A1_OES,
    gles11::PALETTE4_RGB8_OES,
    gles11::PALETTE4_RGBA4_OES,
    gles11::PALETTE4_RGBA8_OES,
    gles11::PALETTE8_R5_G6_B5_OES,
    gles11::PALETTE8_RGB5_A1_OES,
    gles11::PALETTE8_RGB8_OES,
    gles11::PALETTE8_RGBA4_OES,
    gles11::PALETTE8_RGBA8_OES,
];

fn with_ctx_and_mem<T, U>(env: &mut Environment, f: T) -> U
>>>>>>> 026fff4b
where
    T: FnOnce(&mut dyn GLES, &mut Mem) -> U,
{
    let mut res: Option<U> = None;
    super::sync_context(
        &mut env.framework_state.opengles,
        &mut env.objc,
        env.window
            .as_mut()
            .expect("OpenGL ES is not supported in headless mode"),
        env.current_thread,
        |gles, _, _| {
            res = Some(f(gles, &mut env.mem));
        }
    );

    //panic_on_gl_errors(&mut **gles);
    //let
    //panic_on_gl_errors(&mut **gles);
    //#[allow(clippy::let_and_return)]
    res.unwrap()
}

/// Useful for debugging
#[allow(dead_code)]
fn panic_on_gl_errors(gles: &mut dyn GLES) {
    let mut did_error = false;
    loop {
        let err = unsafe { gles.GetError() };
        if err == 0 {
            break;
        }
        did_error = true;
        echo!("glGetError() => {:#x}", err);
    }
    if did_error {
        panic!();
    }
}

// Generic state manipulation
fn glGetError(env: &mut Environment) -> GLenum {
    with_ctx_and_mem(env, |gles, _mem| {
        let err = unsafe { gles.GetError() };
        if err != 0 {
            log!("Warning: glGetError() returned {:#x}", err);
        }
        err
    })
}
fn glEnable(env: &mut Environment, cap: GLenum) {
    with_ctx_and_mem(env, |gles, _mem| {
        unsafe { gles.Enable(cap) };
    });
}
fn glIsEnabled(env: &mut Environment, cap: GLenum) -> GLboolean {
    with_ctx_and_mem(env, |gles, _mem| unsafe { gles.IsEnabled(cap) })
}
fn glDisable(env: &mut Environment, cap: GLenum) {
    with_ctx_and_mem(env, |gles, _mem| {
        unsafe { gles.Disable(cap) };
    });
}
fn glClientActiveTexture(env: &mut Environment, texture: GLenum) {
    with_ctx_and_mem(env, |gles, _mem| unsafe {
        gles.ClientActiveTexture(texture)
    })
}
fn glEnableClientState(env: &mut Environment, array: GLenum) {
    with_ctx_and_mem(env, |gles, _mem| {
        unsafe { gles.EnableClientState(array) };
    });
}
fn glDisableClientState(env: &mut Environment, array: GLenum) {
    with_ctx_and_mem(env, |gles, _mem| {
        unsafe { gles.DisableClientState(array) };
    });
}
fn glGetBooleanv(env: &mut Environment, pname: GLenum, params: MutPtr<GLboolean>) {
    with_ctx_and_mem(env, |gles, mem| {
        let params = mem.ptr_at_mut(params, 16 /* upper bound */);
        unsafe { gles.GetBooleanv(pname, params) };
    });
}
fn glGetFloatv(env: &mut Environment, pname: GLenum, params: MutPtr<GLfloat>) {
    assert_ne!(gles11::NUM_COMPRESSED_TEXTURE_FORMATS, pname);
    assert_ne!(gles11::COMPRESSED_TEXTURE_FORMATS, pname);
    with_ctx_and_mem(env, |gles, mem| {
        let params = mem.ptr_at_mut(params, 16 /* upper bound */);
        unsafe { gles.GetFloatv(pname, params) };
    });
}
fn glGetIntegerv(env: &mut Environment, pname: GLenum, params: MutPtr<GLint>) {
    with_ctx_and_mem(env, |gles, mem| {
        match pname {
            gles11::NUM_COMPRESSED_TEXTURE_FORMATS => {
                mem.write(params, SUPPORTED_COMPRESSED_TEXTURE_FORMATS.len() as _);
            }
            gles11::COMPRESSED_TEXTURE_FORMATS => {
                for (idx, &format) in SUPPORTED_COMPRESSED_TEXTURE_FORMATS.iter().enumerate() {
                    mem.write(params + idx as GuestUSize, format as _);
                }
            }
            _ => {
                let params = mem.ptr_at_mut(params, 16 /* upper bound */);
                unsafe { gles.GetIntegerv(pname, params) };
            }
        }
    });
}
fn glGetPointerv(env: &mut Environment, pname: GLenum, params: MutPtr<ConstVoidPtr>) {
    use crate::gles::gles1_on_gl2::{ArrayInfo, ARRAYS};
    let &ArrayInfo { buffer_binding, .. } =
        ARRAYS.iter().find(|info| info.pointer == pname).unwrap();
    with_ctx_and_mem(env, |gles, mem| {
        // params always points to just one pointer for this function
        let mut host_pointer_or_offset = std::ptr::null();
        let guest_pointer_or_offset = unsafe {
            gles.GetPointerv(pname, &mut host_pointer_or_offset);
            translate_pointer_or_offset_to_guest(gles, mem, host_pointer_or_offset, buffer_binding)
        };
        mem.write(params, guest_pointer_or_offset);
    });
}
fn glGetTexEnviv(env: &mut Environment, target: GLenum, pname: GLenum, params: MutPtr<GLint>) {
    with_ctx_and_mem(env, |gles, mem| {
        let params = mem.ptr_at_mut(params, 16 /* upper bound */);
        unsafe { gles.GetTexEnviv(target, pname, params) };
    });
}
fn glGetTexEnvfv(env: &mut Environment, target: GLenum, pname: GLenum, params: MutPtr<GLfloat>) {
    with_ctx_and_mem(env, |gles, mem| {
        let params = mem.ptr_at_mut(params, 16 /* upper bound */);
        unsafe { gles.GetTexEnvfv(target, pname, params) };
    });
}

fn glHint(env: &mut Environment, target: GLenum, mode: GLenum) {
    with_ctx_and_mem(env, |gles, _mem| unsafe { gles.Hint(target, mode) })
}
fn glFinish(env: &mut Environment) {
    with_ctx_and_mem(env, |gles, _mem| unsafe { gles.Finish() })
}
fn glFlush(env: &mut Environment) {
    with_ctx_and_mem(env, |gles, _mem| unsafe { gles.Flush() })
}
fn glFinish(env: &mut Environment) {
    with_ctx_and_mem(env, |gles, _mem| unsafe { gles.Finish() })
}
fn glGetString(env: &mut Environment, name: GLenum) -> ConstPtr<GLubyte> {
    let res = if let Some(&str) = env.framework_state.opengles.strings_cache.get(&name) {
        str
    } else {
        let new_str = with_ctx_and_mem(env, |_gles, mem| {
            // Those values are extracted from the iPod touch 2nd gen, iOS 4.2.1
            let s: &[u8] = match name {
                gles11::VENDOR => {
                    b"Imagination Technologies"
                }
                gles11::RENDERER => {
                    b"PowerVR MBXLite with VGPLite"
                }
                gles11::VERSION => {
                    b"OpenGL ES-CM 1.1 (76)"
                }
                gles11::EXTENSIONS => {
                    b"GL_APPLE_framebuffer_multisample GL_APPLE_texture_max_level GL_EXT_discard_framebuffer GL_EXT_texture_filter_anisotropic GL_EXT_texture_lod_bias GL_IMG_read_format GL_IMG_texture_compression_pvrtc GL_IMG_texture_format_BGRA8888 GL_OES_blend_subtract GL_OES_compressed_paletted_texture GL_OES_depth24 GL_OES_draw_texture GL_OES_framebuffer_object GL_OES_mapbuffer GL_OES_matrix_palette GL_OES_point_size_array GL_OES_point_sprite GL_OES_read_format GL_OES_rgb8_rgba8 GL_OES_texture_mirrored_repeat GL_OES_vertex_array_object "
                }
                _ => unreachable!(),
            };
            mem.alloc_and_write_cstr(s).cast_const()
        });
        env.framework_state
            .opengles
            .strings_cache
            .insert(name, new_str);
        new_str
    };
    log_dbg!("glGetString({}) => {:?}", name, res);
    res
}

// Other state manipulation
fn glAlphaFunc(env: &mut Environment, func: GLenum, ref_: GLclampf) {
    with_ctx_and_mem(env, |gles, _mem| unsafe { gles.AlphaFunc(func, ref_) })
}
fn glAlphaFuncx(env: &mut Environment, func: GLenum, ref_: GLclampx) {
    with_ctx_and_mem(env, |gles, _mem| unsafe { gles.AlphaFuncx(func, ref_) })
}
fn glBlendFunc(env: &mut Environment, sfactor: GLenum, dfactor: GLenum) {
    with_ctx_and_mem(env, |gles, _mem| unsafe {
        gles.BlendFunc(sfactor, dfactor)
    })
}
fn glColorMask(
    env: &mut Environment,
    red: GLboolean,
    green: GLboolean,
    blue: GLboolean,
    alpha: GLboolean,
) {
    with_ctx_and_mem(env, |gles, _mem| unsafe {
        gles.ColorMask(red, green, blue, alpha)
    })
}
fn glCullFace(env: &mut Environment, mode: GLenum) {
    with_ctx_and_mem(env, |gles, _mem| unsafe { gles.CullFace(mode) })
}
fn glDepthFunc(env: &mut Environment, func: GLenum) {
    with_ctx_and_mem(env, |gles, _mem| unsafe { gles.DepthFunc(func) })
}
fn glDepthMask(env: &mut Environment, flag: GLboolean) {
    with_ctx_and_mem(env, |gles, _mem| unsafe { gles.DepthMask(flag) })
}
fn glDepthRangef(env: &mut Environment, near: GLclampf, far: GLclampf) {
    with_ctx_and_mem(env, |gles, _mem| unsafe { gles.DepthRangef(near, far) })
}
fn glDepthRangex(env: &mut Environment, near: GLclampx, far: GLclampx) {
    with_ctx_and_mem(env, |gles, _mem| unsafe { gles.DepthRangex(near, far) })
}
fn glFrontFace(env: &mut Environment, mode: GLenum) {
    with_ctx_and_mem(env, |gles, _mem| unsafe { gles.FrontFace(mode) })
}
fn glPolygonOffset(env: &mut Environment, factor: GLfloat, units: GLfloat) {
    with_ctx_and_mem(env, |gles, _mem| unsafe {
        gles.PolygonOffset(factor, units)
    })
}
fn glPolygonOffsetx(env: &mut Environment, factor: GLfixed, units: GLfixed) {
    with_ctx_and_mem(env, |gles, _mem| unsafe {
        gles.PolygonOffsetx(factor, units)
    })
}
fn glShadeModel(env: &mut Environment, mode: GLenum) {
    with_ctx_and_mem(env, |gles, _mem| unsafe { gles.ShadeModel(mode) })
}
fn glScissor(env: &mut Environment, x: GLint, y: GLint, width: GLsizei, height: GLsizei) {
    // apply scale hack: assume framebuffer's size is larger than the app thinks
    // and scale scissor appropriately
    let factor = env.options.scale_hack.get() as GLsizei;
    let (x, y) = (x * factor, y * factor);
    let (width, height) = (width * factor, height * factor);
    with_ctx_and_mem(env, |gles, _mem| unsafe {
        gles.Scissor(x, y, width, height)
    })
}
fn glViewport(env: &mut Environment, x: GLint, y: GLint, width: GLsizei, height: GLsizei) {
    // apply scale hack: assume framebuffer's size is larger than the app thinks
    // and scale viewport appropriately
    let factor = env.options.scale_hack.get() as GLsizei;
    let (x, y) = (x * factor, y * factor);
    let (width, height) = (width * factor, height * factor);
    with_ctx_and_mem(env, |gles, _mem| unsafe {
        gles.Viewport(x, y, width, height)
    })
}
fn glLineWidth(env: &mut Environment, val: GLfloat) {
    with_ctx_and_mem(env, |gles, _mem| unsafe { gles.LineWidth(val) })
}
fn glLineWidthx(env: &mut Environment, val: GLfixed) {
    with_ctx_and_mem(env, |gles, _mem| unsafe { gles.LineWidthx(val) })
}
fn glStencilFunc(env: &mut Environment, func: GLenum, ref_: GLint, mask: GLuint) {
    with_ctx_and_mem(env, |gles, _mem| unsafe {
        gles.StencilFunc(func, ref_, mask)
    });
}
fn glStencilOp(env: &mut Environment, sfail: GLenum, dpfail: GLenum, dppass: GLenum) {
    with_ctx_and_mem(env, |gles, _mem| unsafe {
        gles.StencilOp(sfail, dpfail, dppass)
    });
}
fn glStencilMask(env: &mut Environment, mask: GLuint) {
    with_ctx_and_mem(env, |gles, _mem| unsafe { gles.StencilMask(mask) });
}
// Points
fn glPointSize(env: &mut Environment, size: GLfloat) {
    with_ctx_and_mem(env, |gles, _mem| unsafe { gles.PointSize(size) })
}
fn glPointSizex(env: &mut Environment, size: GLfixed) {
    with_ctx_and_mem(env, |gles, _mem| unsafe { gles.PointSizex(size) })
}
fn glPointParameterf(env: &mut Environment, pname: GLenum, param: GLfloat) {
    with_ctx_and_mem(env, |gles, _mem| unsafe {
        gles.PointParameterf(pname, param)
    })
}
fn glPointParameterx(env: &mut Environment, pname: GLenum, param: GLfixed) {
    with_ctx_and_mem(env, |gles, _mem| unsafe {
        gles.PointParameterx(pname, param)
    })
}
fn glPointParameterfv(env: &mut Environment, pname: GLenum, params: ConstPtr<GLfloat>) {
    with_ctx_and_mem(env, |gles, mem| {
        let params = mem.ptr_at(params, 4 /* upper bound */);
        unsafe { gles.PointParameterfv(pname, params) }
    })
}
fn glPointParameterxv(env: &mut Environment, pname: GLenum, params: ConstPtr<GLfixed>) {
    with_ctx_and_mem(env, |gles, mem| {
        let params = mem.ptr_at(params, 4 /* upper bound */);
        unsafe { gles.PointParameterxv(pname, params) }
    })
}

fn glClipPlanef(env: &mut Environment, pname: GLenum, params: ConstPtr<GLfloat>) {
    with_ctx_and_mem(env, |gles, mem| {
        let params = mem.ptr_at(params, 4 /* upper bound */);
        unsafe { gles.ClipPlanef(pname, params) }
    })
}

// Lighting and materials
fn glFogf(env: &mut Environment, pname: GLenum, param: GLfloat) {
    with_ctx_and_mem(env, |gles, _mem| unsafe { gles.Fogf(pname, param) })
}
fn glFogx(env: &mut Environment, pname: GLenum, param: GLfixed) {
    with_ctx_and_mem(env, |gles, _mem| unsafe { gles.Fogx(pname, param) })
}
fn glFogfv(env: &mut Environment, pname: GLenum, params: ConstPtr<GLfloat>) {
    with_ctx_and_mem(env, |gles, mem| {
        let params = mem.ptr_at(params, 4 /* upper bound */);
        unsafe { gles.Fogfv(pname, params) }
    })
}
fn glFogxv(env: &mut Environment, pname: GLenum, params: ConstPtr<GLfixed>) {
    with_ctx_and_mem(env, |gles, mem| {
        let params = mem.ptr_at(params, 4 /* upper bound */);
        unsafe { gles.Fogxv(pname, params) }
    })
}
fn glLightf(env: &mut Environment, light: GLenum, pname: GLenum, param: GLfloat) {
    with_ctx_and_mem(env, |gles, _mem| unsafe {
        gles.Lightf(light, pname, param)
    })
}
fn glLightx(env: &mut Environment, light: GLenum, pname: GLenum, param: GLfixed) {
    with_ctx_and_mem(env, |gles, _mem| unsafe {
        gles.Lightx(light, pname, param)
    })
}
fn glLightfv(env: &mut Environment, light: GLenum, pname: GLenum, params: ConstPtr<GLfloat>) {
    with_ctx_and_mem(env, |gles, mem| {
        let params = mem.ptr_at(params, 4 /* upper bound */);
        unsafe { gles.Lightfv(light, pname, params) }
    })
}
fn glLightxv(env: &mut Environment, light: GLenum, pname: GLenum, params: ConstPtr<GLfixed>) {
    with_ctx_and_mem(env, |gles, mem| {
        let params = mem.ptr_at(params, 4 /* upper bound */);
        unsafe { gles.Lightxv(light, pname, params) }
    })
}
fn glLightModelf(env: &mut Environment, pname: GLenum, param: GLfloat) {
    with_ctx_and_mem(env, |gles, _mem| unsafe { gles.LightModelf(pname, param) })
}
fn glLightModelx(env: &mut Environment, pname: GLenum, param: GLfixed) {
    with_ctx_and_mem(env, |gles, _mem| unsafe { gles.LightModelx(pname, param) })
}
fn glLightModelfv(env: &mut Environment, pname: GLenum, params: ConstPtr<GLfloat>) {
    with_ctx_and_mem(env, |gles, mem| {
        let params = mem.ptr_at(params, 4 /* upper bound */);
        unsafe { gles.LightModelfv(pname, params) }
    })
}
fn glLightModelxv(env: &mut Environment, pname: GLenum, params: ConstPtr<GLfixed>) {
    with_ctx_and_mem(env, |gles, mem| {
        let params = mem.ptr_at(params, 4 /* upper bound */);
        unsafe { gles.LightModelxv(pname, params) }
    })
}
fn glMaterialf(env: &mut Environment, face: GLenum, pname: GLenum, param: GLfloat) {
    with_ctx_and_mem(env, |gles, _mem| unsafe {
        gles.Materialf(face, pname, param)
    })
}
fn glMaterialx(env: &mut Environment, face: GLenum, pname: GLenum, param: GLfixed) {
    with_ctx_and_mem(env, |gles, _mem| unsafe {
        gles.Materialx(face, pname, param)
    })
}
fn glMaterialfv(env: &mut Environment, face: GLenum, pname: GLenum, params: ConstPtr<GLfloat>) {
    with_ctx_and_mem(env, |gles, mem| {
        let params = mem.ptr_at(params, 4 /* upper bound */);
        unsafe { gles.Materialfv(face, pname, params) }
    })
}
fn glMaterialxv(env: &mut Environment, face: GLenum, pname: GLenum, params: ConstPtr<GLfixed>) {
    with_ctx_and_mem(env, |gles, mem| {
        let params = mem.ptr_at(params, 4 /* upper bound */);
        unsafe { gles.Materialxv(face, pname, params) }
    })
}

// Textures
fn glGenRenderbuffers(env: &mut Environment, n: GLsizei, buffers: MutPtr<GLuint>) {
    with_ctx_and_mem(env, |gles, mem| {
        let n_usize: GuestUSize = n.try_into().unwrap();
        let buffers = mem.ptr_at_mut(buffers, n_usize);
        unsafe { gles.GenRenderbuffers(n, buffers) }
    })
}
fn glGenBuffers(env: &mut Environment, n: GLsizei, buffers: MutPtr<GLuint>) {
    with_ctx_and_mem(env, |gles, mem| {
        let n_usize: GuestUSize = n.try_into().unwrap();
        let buffers = mem.ptr_at_mut(buffers, n_usize);
        unsafe { gles.GenBuffers(n, buffers) }
    })
}
fn glDeleteBuffers(env: &mut Environment, n: GLsizei, buffers: ConstPtr<GLuint>) {
    with_ctx_and_mem(env, |gles, mem| {
        let n_usize: GuestUSize = n.try_into().unwrap();
        let buffers = mem.ptr_at(buffers, n_usize);
        unsafe { gles.DeleteBuffers(n, buffers) }
    })
}
fn glBindBuffer(env: &mut Environment, target: GLenum, buffer: GLuint) {
    with_ctx_and_mem(env, |gles, _mem| unsafe { gles.BindBuffer(target, buffer) })
}
fn glBindRenderbuffer(env: &mut Environment, target: GLenum, buffer: GLuint) {
    with_ctx_and_mem(env, |gles, _mem| unsafe { gles.BindRenderbuffer(target, buffer) })
}
fn glBufferData(
    env: &mut Environment,
    target: GLenum,
    size: GuestGLsizeiptr,
    data: ConstPtr<GLvoid>,
    usage: GLenum,
) {
    with_ctx_and_mem(env, |gles, mem| unsafe {
        let data = if data.is_null() {
            std::ptr::null()
        } else {
            mem.ptr_at(data.cast::<u8>(), size.try_into().unwrap())
                .cast()
        };
        gles.BufferData(target, size as HostGLsizeiptr, data, usage)
    })
}

fn glBufferSubData(
    env: &mut Environment,
    target: GLenum,
    offset: GuestGLintptr,
    size: GuestGLsizeiptr,
    data: ConstPtr<GLvoid>,
) {
    with_ctx_and_mem(env, |gles, mem| unsafe {
        let data = if data.is_null() {
            std::ptr::null()
        } else {
            mem.ptr_at(data.cast::<u8>(), size.try_into().unwrap())
                .cast()
        };
        gles.BufferSubData(target, offset as HostGLintptr, size as HostGLsizeiptr, data)
    })
}

// Non-pointers
fn glColor4f(env: &mut Environment, red: GLfloat, green: GLfloat, blue: GLfloat, alpha: GLfloat) {
    with_ctx_and_mem(env, |gles, _mem| unsafe {
        gles.Color4f(red, green, blue, alpha)
    })
}
fn glColor4x(env: &mut Environment, red: GLfixed, green: GLfixed, blue: GLfixed, alpha: GLfixed) {
    with_ctx_and_mem(env, |gles, _mem| unsafe {
        gles.Color4x(red, green, blue, alpha)
    })
}
fn glColor4ub(env: &mut Environment, red: GLubyte, green: GLubyte, blue: GLubyte, alpha: GLubyte) {
    with_ctx_and_mem(env, |gles, _mem| unsafe {
        gles.Color4ub(red, green, blue, alpha)
    })
}
fn glNormal3f(env: &mut Environment, nx: GLfloat, ny: GLfloat, nz: GLfloat) {
    with_ctx_and_mem(env, |gles, _mem| unsafe { gles.Normal3f(nx, ny, nz) })
}
fn glNormal3x(env: &mut Environment, nx: GLfixed, ny: GLfixed, nz: GLfixed) {
    with_ctx_and_mem(env, |gles, _mem| unsafe { gles.Normal3x(nx, ny, nz) })
}

// Pointers

/// Helper for implementing OpenGL pointer setting functions.
///
/// One of the ugliest things in OpenGL is that, depending on dynamic state
/// (`ARRAY_BUFFER_BINDING` or `ELEMENT_ARRAY_BUFFER_BINDING`), the pointer
/// parameter of certain functions is either a pointer or an offset!
///
/// See also: [translate_pointer_or_offset_to_guest]
unsafe fn translate_pointer_or_offset_to_host(
    gles: &mut dyn GLES,
    mem: &Mem,
    pointer_or_offset: ConstVoidPtr,
    which_binding: GLenum,
) -> *const GLvoid {
    let mut buffer_binding = 0;
    gles.GetIntegerv(which_binding, &mut buffer_binding);
    if buffer_binding != 0 {
        let offset = pointer_or_offset.to_bits();
        offset as usize as *const _
    } else if pointer_or_offset.is_null() {
        std::ptr::null()
    } else {
        let pointer = pointer_or_offset;
        // We need to use an unchecked version of ptr_at to avoid crashing here
        // if dynamic state was disabled.
        // Also, bounds checking is hopeless here
        mem.unchecked_ptr_at(pointer.cast::<u8>(), 0)
            .cast::<GLvoid>()
    }
}

/// Helper for implementing OpenGL pointer retrieval.
///
/// Reverse of [translate_pointer_or_offset_to_host]. Depending on the value
/// of `VERTEX_ARRAY_BUFFER_BINDING`/`NORMAL_ARRAY_BUFFER_BINDING`/etc
/// (not to be confused with `ARRAY_BUFFER_BINDING`, only used when *setting*),
/// the pointer retrieved with `glGetPointerv` may actually be an offset.
///
/// See also: [translate_pointer_or_offset_to_host]
unsafe fn translate_pointer_or_offset_to_guest(
    gles: &mut dyn GLES,
    mem: &Mem,
    pointer_or_offset: *const GLvoid,
    which_binding: GLenum,
) -> ConstVoidPtr {
    let mut buffer_binding = 0;
    gles.GetIntegerv(which_binding, &mut buffer_binding);
    if buffer_binding != 0 {
        let offset = pointer_or_offset as usize;
        Ptr::from_bits(u32::try_from(offset).unwrap())
    } else if pointer_or_offset.is_null() {
        Ptr::null()
    } else {
        let pointer = pointer_or_offset;
        mem.host_ptr_to_guest_ptr(pointer)
    }
}

fn glColorPointer(
    env: &mut Environment,
    size: GLint,
    type_: GLenum,
    stride: GLsizei,
    pointer: ConstVoidPtr,
) {
    with_ctx_and_mem(env, |gles, mem| unsafe {
        let pointer =
            translate_pointer_or_offset_to_host(gles, mem, pointer, gles11::ARRAY_BUFFER_BINDING);
        gles.ColorPointer(size, type_, stride, pointer)
    })
}
fn glNormalPointer(env: &mut Environment, type_: GLenum, stride: GLsizei, pointer: ConstVoidPtr) {
    with_ctx_and_mem(env, |gles, mem| unsafe {
        let pointer =
            translate_pointer_or_offset_to_host(gles, mem, pointer, gles11::ARRAY_BUFFER_BINDING);
        gles.NormalPointer(type_, stride, pointer)
    })
}
fn glTexCoordPointer(
    env: &mut Environment,
    size: GLint,
    type_: GLenum,
    stride: GLsizei,
    pointer: ConstVoidPtr,
) {
    with_ctx_and_mem(env, |gles, mem| unsafe {
        let pointer =
            translate_pointer_or_offset_to_host(gles, mem, pointer, gles11::ARRAY_BUFFER_BINDING);
        gles.TexCoordPointer(size, type_, stride, pointer)
    })
}
fn glVertexPointer(
    env: &mut Environment,
    size: GLint,
    type_: GLenum,
    stride: GLsizei,
    pointer: ConstVoidPtr,
) {
    with_ctx_and_mem(env, |gles, mem| unsafe {
        let pointer =
            translate_pointer_or_offset_to_host(gles, mem, pointer, gles11::ARRAY_BUFFER_BINDING);
        gles.VertexPointer(size, type_, stride, pointer)
    })
}

// Drawing
fn glDrawArrays(env: &mut Environment, mode: GLenum, first: GLint, count: GLsizei) {
    with_ctx_and_mem(env, |gles, _mem| unsafe {
        let fog_state_backup = clamp_fog_state_values(gles);
        gles.DrawArrays(mode, first, count);
        restore_fog_state_values(gles, fog_state_backup);
    })
}
fn glDrawElements(
    env: &mut Environment,
    mode: GLenum,
    count: GLsizei,
    type_: GLenum,
    indices: ConstVoidPtr,
) {
    with_ctx_and_mem(env, |gles, mem| unsafe {
        let fog_state_backup = clamp_fog_state_values(gles);
        let indices = translate_pointer_or_offset_to_host(
            gles,
            mem,
            indices,
            gles11::ELEMENT_ARRAY_BUFFER_BINDING,
        );
        gles.DrawElements(mode, count, type_, indices);
        restore_fog_state_values(gles, fog_state_backup);
    })
}

// Clearing
fn glClear(env: &mut Environment, mask: GLbitfield) {
    with_ctx_and_mem(env, |gles, _mem| unsafe { gles.Clear(mask) });
}
fn glClearColor(
    env: &mut Environment,
    red: GLclampf,
    green: GLclampf,
    blue: GLclampf,
    alpha: GLclampf,
) {
    with_ctx_and_mem(env, |gles, _mem| unsafe {
        gles.ClearColor(red, green, blue, alpha)
    });
}
fn glClearColorx(
    env: &mut Environment,
    red: GLclampx,
    green: GLclampx,
    blue: GLclampx,
    alpha: GLclampx,
) {
    with_ctx_and_mem(env, |gles, _mem| unsafe {
        gles.ClearColorx(red, green, blue, alpha)
    });
}
fn glClearDepthf(env: &mut Environment, depth: GLclampf) {
    with_ctx_and_mem(env, |gles, _mem| unsafe { gles.ClearDepthf(depth) });
}
fn glClearDepthx(env: &mut Environment, depth: GLclampx) {
    with_ctx_and_mem(env, |gles, _mem| unsafe { gles.ClearDepthx(depth) });
}
fn glClearStencil(env: &mut Environment, s: GLint) {
    with_ctx_and_mem(env, |gles, _mem| unsafe { gles.ClearStencil(s) });
}

fn glLogicOp(env: &mut Environment, opcode: GLenum) {
    with_ctx_and_mem(env, |gles, _mem| unsafe { gles.LogicOp(opcode) });
}

fn glStencilFunc(env: &mut Environment, func: GLenum, ref_: GLint, mask: GLuint) {
    with_ctx_and_mem(env, |gles, _mem| unsafe { gles.StencilFunc(func, ref_, mask) });
}

// Matrix stack operations
fn glMatrixMode(env: &mut Environment, mode: GLenum) {
    with_ctx_and_mem(env, |gles, _mem| {
        unsafe { gles.MatrixMode(mode) };
    });
}
fn glLoadIdentity(env: &mut Environment) {
    with_ctx_and_mem(env, |gles, _mem| {
        unsafe { gles.LoadIdentity() };
    });
}
fn glLoadMatrixf(env: &mut Environment, m: ConstPtr<GLfloat>) {
    with_ctx_and_mem(env, |gles, mem| {
        let m = mem.ptr_at(m, 16);
        unsafe { gles.LoadMatrixf(m) };
    });
}
fn glLoadMatrixx(env: &mut Environment, m: ConstPtr<GLfixed>) {
    with_ctx_and_mem(env, |gles, mem| {
        let m = mem.ptr_at(m, 16);
        unsafe { gles.LoadMatrixx(m) };
    });
}
fn glMultMatrixf(env: &mut Environment, m: ConstPtr<GLfloat>) {
    with_ctx_and_mem(env, |gles, mem| {
        let m = mem.ptr_at(m, 16);
        unsafe { gles.MultMatrixf(m) };
    });
}
fn glMultMatrixx(env: &mut Environment, m: ConstPtr<GLfixed>) {
    with_ctx_and_mem(env, |gles, mem| {
        let m = mem.ptr_at(m, 16);
        unsafe { gles.MultMatrixx(m) };
    });
}
fn glPushMatrix(env: &mut Environment) {
    with_ctx_and_mem(env, |gles, _mem| {
        unsafe { gles.PushMatrix() };
    });
}
fn glPopMatrix(env: &mut Environment) {
    with_ctx_and_mem(env, |gles, _mem| {
        unsafe { gles.PopMatrix() };
    });
}
fn glOrthof(
    env: &mut Environment,
    left: GLfloat,
    right: GLfloat,
    bottom: GLfloat,
    top: GLfloat,
    near: GLfloat,
    far: GLfloat,
) {
    with_ctx_and_mem(env, |gles, _mem| {
        unsafe { gles.Orthof(left, right, bottom, top, near, far) };
    });
}
fn glOrthox(
    env: &mut Environment,
    left: GLfixed,
    right: GLfixed,
    bottom: GLfixed,
    top: GLfixed,
    near: GLfixed,
    far: GLfixed,
) {
    with_ctx_and_mem(env, |gles, _mem| {
        unsafe { gles.Orthox(left, right, bottom, top, near, far) };
    });
}
fn glFrustumf(
    env: &mut Environment,
    left: GLfloat,
    right: GLfloat,
    bottom: GLfloat,
    top: GLfloat,
    near: GLfloat,
    far: GLfloat,
) {
    with_ctx_and_mem(env, |gles, _mem| {
        unsafe { gles.Frustumf(left, right, bottom, top, near, far) };
    });
}
fn glFrustumx(
    env: &mut Environment,
    left: GLfixed,
    right: GLfixed,
    bottom: GLfixed,
    top: GLfixed,
    near: GLfixed,
    far: GLfixed,
) {
    with_ctx_and_mem(env, |gles, _mem| {
        unsafe { gles.Frustumx(left, right, bottom, top, near, far) };
    });
}
fn glRotatef(env: &mut Environment, angle: GLfloat, x: GLfloat, y: GLfloat, z: GLfloat) {
    with_ctx_and_mem(env, |gles, _mem| {
        unsafe { gles.Rotatef(angle, x, y, z) };
    });
}
fn glRotatex(env: &mut Environment, angle: GLfixed, x: GLfixed, y: GLfixed, z: GLfixed) {
    with_ctx_and_mem(env, |gles, _mem| {
        unsafe { gles.Rotatex(angle, x, y, z) };
    });
}
fn glScalef(env: &mut Environment, x: GLfloat, y: GLfloat, z: GLfloat) {
    with_ctx_and_mem(env, |gles, _mem| {
        unsafe { gles.Scalef(x, y, z) };
    });
}
fn glScalex(env: &mut Environment, x: GLfixed, y: GLfixed, z: GLfixed) {
    with_ctx_and_mem(env, |gles, _mem| {
        unsafe { gles.Scalex(x, y, z) };
    });
}
fn glTranslatef(env: &mut Environment, x: GLfloat, y: GLfloat, z: GLfloat) {
    with_ctx_and_mem(env, |gles, _mem| {
        unsafe { gles.Translatef(x, y, z) };
    });
}
fn glTranslatex(env: &mut Environment, x: GLfixed, y: GLfixed, z: GLfixed) {
    with_ctx_and_mem(env, |gles, _mem| {
        unsafe { gles.Translatex(x, y, z) };
    });
}

// Textures
fn glPixelStorei(env: &mut Environment, pname: GLenum, param: GLint) {
    with_ctx_and_mem(env, |gles, _mem| unsafe { gles.PixelStorei(pname, param) })
}
fn glGenTextures(env: &mut Environment, n: GLsizei, textures: MutPtr<GLuint>) {
    with_ctx_and_mem(env, |gles, mem| {
        let n_usize: GuestUSize = n.try_into().unwrap();
        let textures = mem.ptr_at_mut(textures, n_usize);
        unsafe { gles.GenTextures(n, textures) }
    })
}
fn glDeleteTextures(env: &mut Environment, n: GLsizei, textures: ConstPtr<GLuint>) {
    with_ctx_and_mem(env, |gles, mem| {
        let n_usize: GuestUSize = n.try_into().unwrap();
        let textures = mem.ptr_at(textures, n_usize);
        unsafe { gles.DeleteTextures(n, textures) }
    })
}
fn glActiveTexture(env: &mut Environment, texture: GLenum) {
    with_ctx_and_mem(env, |gles, _mem| unsafe { gles.ActiveTexture(texture) })
}
fn glIsTexture(env: &mut Environment, texture: GLuint) -> GLboolean {
    with_ctx_and_mem(env, |gles, _mem| unsafe { gles.IsTexture(texture) })
}
fn glBindTexture(env: &mut Environment, target: GLenum, texture: GLuint) {
    with_ctx_and_mem(env, |gles, _mem| unsafe {
        gles.BindTexture(target, texture)
    })
}
fn glTexParameteri(env: &mut Environment, target: GLenum, pname: GLenum, param: GLint) {
    // So long as we haven't implemented glDrawTexOES yet, we can just ignore
    // this parameter, because it doesn't do anything for normal texture use.
    if pname == gles11::TEXTURE_CROP_RECT_OES {
        return;
    }
    with_ctx_and_mem(env, |gles, _mem| unsafe {
        gles.TexParameteri(target, pname, param)
    })
}
fn glTexParameterf(env: &mut Environment, target: GLenum, pname: GLenum, param: GLfloat) {
    // See above.
    if pname == gles11::TEXTURE_CROP_RECT_OES {
        return;
    }
    with_ctx_and_mem(env, |gles, _mem| unsafe {
        gles.TexParameterf(target, pname, param)
    })
}
fn glTexParameterx(env: &mut Environment, target: GLenum, pname: GLenum, param: GLfixed) {
    // See above.
    if pname == gles11::TEXTURE_CROP_RECT_OES {
        return;
    }
    with_ctx_and_mem(env, |gles, _mem| unsafe {
        gles.TexParameterx(target, pname, param)
    })
}
fn glTexParameteriv(env: &mut Environment, target: GLenum, pname: GLenum, params: ConstPtr<GLint>) {
    // See above.
    if pname == gles11::TEXTURE_CROP_RECT_OES {
        return;
    }
    with_ctx_and_mem(env, |gles, mem| unsafe {
        let params = mem.ptr_at(params, 1 /* upper bound */);
        gles.TexParameteriv(target, pname, params)
    })
}
fn glTexParameterfv(
    env: &mut Environment,
    target: GLenum,
    pname: GLenum,
    params: ConstPtr<GLfloat>,
) {
    // See above.
    if pname == gles11::TEXTURE_CROP_RECT_OES {
        return;
    }
    with_ctx_and_mem(env, |gles, mem| unsafe {
        let params = mem.ptr_at(params, 1 /* upper bound */);
        gles.TexParameterfv(target, pname, params)
    })
}
fn glTexParameterxv(
    env: &mut Environment,
    target: GLenum,
    pname: GLenum,
    params: ConstPtr<GLfixed>,
) {
    // See above.
    if pname == gles11::TEXTURE_CROP_RECT_OES {
        return;
    }
    with_ctx_and_mem(env, |gles, mem| unsafe {
        let params = mem.ptr_at(params, 1 /* upper bound */);
        gles.TexParameterxv(target, pname, params)
    })
}
fn image_size_estimate(pixel_count: GuestUSize, format: GLenum, type_: GLenum) -> GuestUSize {
    let bytes_per_pixel: GuestUSize = match type_ {
        gles11::UNSIGNED_BYTE => match format {
            gles11::ALPHA | gles11::LUMINANCE => 1,
            gles11::LUMINANCE_ALPHA => 2,
            gles11::RGB => 3,
            gles11::RGBA => 4,
            gles11::BGRA_EXT => 4,
            _ => panic!("Unexpected format {:#x}", format),
        },
        gles11::UNSIGNED_SHORT_5_6_5
        | gles11::UNSIGNED_SHORT_4_4_4_4
        | gles11::UNSIGNED_SHORT_5_5_5_1 => 2,
        _ => panic!("Unexpected type {:#x}", type_),
    };
    // This is approximate, it doesn't account for alignment.
    pixel_count.checked_mul(bytes_per_pixel).unwrap()
}
fn glTexImage2D(
    env: &mut Environment,
    target: GLenum,
    level: GLint,
    internalformat: GLint,
    width: GLsizei,
    height: GLsizei,
    border: GLint,
    format: GLenum,
    type_: GLenum,
    pixels: ConstVoidPtr,
) {
    with_ctx_and_mem(env, |gles, mem| unsafe {
        let pixels = if pixels.is_null() {
            std::ptr::null()
        } else {
            let pixel_count: GuestUSize = width.checked_mul(height).unwrap().try_into().unwrap();
            let size = image_size_estimate(pixel_count, format, type_);
            mem.ptr_at(pixels.cast::<u8>(), size).cast::<GLvoid>()
        };
        gles.TexImage2D(
            target,
            level,
            internalformat,
            width,
            height,
            border,
            format,
            type_,
            pixels,
        )
    })
}
fn glTexSubImage2D(
    env: &mut Environment,
    target: GLenum,
    level: GLint,
    xoffset: GLint,
    yoffset: GLint,
    width: GLsizei,
    height: GLsizei,
    format: GLenum,
    type_: GLenum,
    pixels: ConstVoidPtr,
) {
    with_ctx_and_mem(env, |gles, mem| unsafe {
        let pixel_count: GuestUSize = width.checked_mul(height).unwrap().try_into().unwrap();
        let size = image_size_estimate(pixel_count, format, type_);
        let pixels = mem.ptr_at(pixels.cast::<u8>(), size).cast::<GLvoid>();
        gles.TexSubImage2D(
            target, level, xoffset, yoffset, width, height, format, type_, pixels,
        )
    })
}
fn glCompressedTexImage2D(
    env: &mut Environment,
    target: GLenum,
    level: GLint,
    internalformat: GLenum,
    width: GLsizei,
    height: GLsizei,
    border: GLint,
    image_size: GLsizei,
    data: ConstVoidPtr,
) {
    with_ctx_and_mem(env, |gles, mem| unsafe {
        let data = mem
            .ptr_at(data.cast::<u8>(), image_size.try_into().unwrap())
            .cast();
        gles.CompressedTexImage2D(
            target,
            level,
            internalformat,
            width,
            height,
            border,
            image_size,
            data,
        )
    })
}
fn glCopyTexImage2D(
    env: &mut Environment,
    target: GLenum,
    level: GLint,
    internalformat: GLenum,
    x: GLint,
    y: GLint,
    width: GLsizei,
    height: GLsizei,
    border: GLint,
) {
    with_ctx_and_mem(env, |gles, _mem| unsafe {
        gles.CopyTexImage2D(target, level, internalformat, x, y, width, height, border)
    })
}
fn glCopyTexSubImage2D(
    env: &mut Environment,
    target: GLenum,
    level: GLint,
    xoffset: GLint,
    yoffset: GLint,
    x: GLint,
    y: GLint,
    width: GLsizei,
    height: GLsizei,
) {
    with_ctx_and_mem(env, |gles, _mem| unsafe {
        gles.CopyTexSubImage2D(target, level, xoffset, yoffset, x, y, width, height)
    })
}
fn glTexEnvf(env: &mut Environment, target: GLenum, pname: GLenum, param: GLfloat) {
    with_ctx_and_mem(env, |gles, _mem| unsafe {
        gles.TexEnvf(target, pname, param)
    })
}
fn glTexEnvx(env: &mut Environment, target: GLenum, pname: GLenum, param: GLfixed) {
    with_ctx_and_mem(env, |gles, _mem| unsafe {
        gles.TexEnvx(target, pname, param)
    })
}
fn glTexEnvi(env: &mut Environment, target: GLenum, pname: GLenum, param: GLint) {
    with_ctx_and_mem(env, |gles, _mem| unsafe {
        gles.TexEnvi(target, pname, param)
    })
}
fn glTexEnvfv(env: &mut Environment, target: GLenum, pname: GLenum, params: ConstPtr<GLfloat>) {
    // TODO: GL_POINT_SPRITE_OES
    assert!(target == gles11::TEXTURE_ENV);
    with_ctx_and_mem(env, |gles, mem| {
        let params = mem.ptr_at(params, 4 /* upper bound */);
        unsafe { gles.TexEnvfv(target, pname, params) }
    })
}
fn glTexEnvxv(env: &mut Environment, target: GLenum, pname: GLenum, params: ConstPtr<GLfixed>) {
    // TODO: GL_POINT_SPRITE_OES
    assert!(target == gles11::TEXTURE_ENV);
    with_ctx_and_mem(env, |gles, mem| {
        let params = mem.ptr_at(params, 4 /* upper bound */);
        unsafe { gles.TexEnvxv(target, pname, params) }
    })
}
fn glTexEnviv(env: &mut Environment, target: GLenum, pname: GLenum, params: ConstPtr<GLint>) {
    // TODO: GL_POINT_SPRITE_OES
    assert!(target == gles11::TEXTURE_ENV);
    with_ctx_and_mem(env, |gles, mem| {
        let params = mem.ptr_at(params, 4 /* upper bound */);
        unsafe { gles.TexEnviv(target, pname, params) }
    })
}

// OES_framebuffer_object
fn glGenFramebuffersOES(env: &mut Environment, n: GLsizei, framebuffers: MutPtr<GLuint>) {
    with_ctx_and_mem(env, |gles, mem| {
        let n_usize: GuestUSize = n.try_into().unwrap();
        let framebuffers = mem.ptr_at_mut(framebuffers, n_usize);
        unsafe { gles.GenFramebuffersOES(n, framebuffers) }
    })
}
fn glGenRenderbuffersOES(env: &mut Environment, n: GLsizei, renderbuffers: MutPtr<GLuint>) {
    with_ctx_and_mem(env, |gles, mem| {
        let n_usize: GuestUSize = n.try_into().unwrap();
        let renderbuffers = mem.ptr_at_mut(renderbuffers, n_usize);
        unsafe { gles.GenRenderbuffersOES(n, renderbuffers) }
    })
}
fn glBindFramebufferOES(env: &mut Environment, target: GLenum, framebuffer: GLuint) {
    with_ctx_and_mem(env, |gles, _mem| unsafe {
        gles.BindFramebufferOES(target, framebuffer)
    })
}
fn glBindRenderbufferOES(env: &mut Environment, target: GLenum, renderbuffer: GLuint) {
    with_ctx_and_mem(env, |gles, _mem| unsafe {
        gles.BindRenderbufferOES(target, renderbuffer)
    })
}
fn glRenderbufferStorageOES(
    env: &mut Environment,
    target: GLenum,
    internalformat: GLenum,
    width: GLsizei,
    height: GLsizei,
) {
    // apply scale hack: give the app a larger framebuffer than it asked for
    let factor = env.options.scale_hack.get() as GLsizei;
    let (width, height) = (width * factor, height * factor);
    with_ctx_and_mem(env, |gles, _mem| unsafe {
        gles.RenderbufferStorageOES(target, internalformat, width, height)
    })
}
fn glFramebufferRenderbufferOES(
    env: &mut Environment,
    target: GLenum,
    attachment: GLenum,
    renderbuffertarget: GLenum,
    renderbuffer: GLuint,
) {
    with_ctx_and_mem(env, |gles, _mem| unsafe {
        gles.FramebufferRenderbufferOES(target, attachment, renderbuffertarget, renderbuffer)
    })
}
fn glFramebufferTexture2DOES(
    env: &mut Environment,
    target: GLenum,
    attachment: GLenum,
    textarget: GLenum,
    texture: GLuint,
    level: i32,
) {
    with_ctx_and_mem(env, |gles, _mem| unsafe {
        gles.FramebufferTexture2DOES(target, attachment, textarget, texture, level)
    })
}
fn glGetFramebufferAttachmentParameterivOES(
    env: &mut Environment,
    target: GLenum,
    attachment: GLenum,
    pname: GLenum,
    params: MutPtr<GLint>,
) {
    with_ctx_and_mem(env, |gles, mem| {
        let params = mem.ptr_at_mut(params, 1);
        unsafe { gles.GetFramebufferAttachmentParameterivOES(target, attachment, pname, params) }
    })
}
fn glGetRenderbufferParameterivOES(
    env: &mut Environment,
    target: GLenum,
    pname: GLenum,
    params: MutPtr<GLint>,
) {
    let factor = env.options.scale_hack.get() as GLint;
    with_ctx_and_mem(env, |gles, mem| {
        let params = mem.ptr_at_mut(params, 1);
        unsafe { gles.GetRenderbufferParameterivOES(target, pname, params) };
        // apply scale hack: scale down the reported size of the framebuffer,
        // assuming the framebuffer's true size is larger than it should be
        if pname == gles11::RENDERBUFFER_WIDTH_OES || pname == gles11::RENDERBUFFER_HEIGHT_OES {
            unsafe { params.write_unaligned(params.read_unaligned() / factor) }
        }
    })
}
fn glCheckFramebufferStatusOES(env: &mut Environment, target: GLenum) -> GLenum {
    with_ctx_and_mem(env, |gles, _mem| unsafe {
        gles.CheckFramebufferStatusOES(target)
    })
}
fn glDeleteFramebuffersOES(env: &mut Environment, n: GLsizei, framebuffers: ConstPtr<GLuint>) {
    with_ctx_and_mem(env, |gles, mem| {
        let n_usize: GuestUSize = n.try_into().unwrap();
        let framebuffers = mem.ptr_at(framebuffers, n_usize);
        unsafe { gles.DeleteFramebuffersOES(n, framebuffers) }
    })
}
fn glDeleteRenderbuffersOES(env: &mut Environment, n: GLsizei, renderbuffers: ConstPtr<GLuint>) {
    with_ctx_and_mem(env, |gles, mem| {
        let n_usize: GuestUSize = n.try_into().unwrap();
        let renderbuffers = mem.ptr_at(renderbuffers, n_usize);
        unsafe { gles.DeleteRenderbuffersOES(n, renderbuffers) }
    })
}
fn glGenerateMipmapOES(env: &mut Environment, target: GLenum) {
    with_ctx_and_mem(env, |gles, _mem| unsafe { gles.GenerateMipmapOES(target) })
}

fn glGetBufferParameteriv(
    env: &mut Environment,
    target: GLenum,
    pname: GLenum,
    params: MutPtr<GLint>,
) {
    let params = env.mem.ptr_at_mut(params, 1);
    with_ctx_and_mem(env, |gles, _mem| unsafe {
        gles.GetBufferParameteriv(target, pname, params)
    })
}
fn glMapBufferOES(env: &mut Environment, target: GLenum, access: GLenum) -> MutPtr<GLvoid> {
    //  "glMapBuffer maps to the client's address space the entire data store
    //  of the buffer object currently bound to target. The data can then be
    //  directly read and/or written relative to the returned pointer,
    //  depending on the specified access policy."
    // https://docs.gl/gl2/glMapBuffer
    //
    // We have to make an address space in the guest and "forward" those
    // reads/writes to the address space in the host, which is mapped to the
    // target buffer.
    // Since the mapped buffer can't be used until it's unmapped, we defer the
    // "forwarding" of read/writes until the moment the buffer is unmapped.
    assert!(access == WRITE_ONLY_OES);
    assert!(!env
        .framework_state
        .opengles
        .mapped_buffers
        .contains_key(&target));
    let host_buffer = with_ctx_and_mem(env, |gles, _mem| unsafe {
        gles.MapBufferOES(target, access)
    });
    if host_buffer.is_null() {
        nil.cast()
    } else {
        let buffer_size = _get_buffer_size(env, target) as u32;
        let guest_buffer: MutPtr<c_void> = env.mem.alloc(buffer_size).cast();
        // Copy host buffer to guest buffer
        unsafe {
            env.mem
                .bytes_at_mut(guest_buffer.cast(), buffer_size)
                .copy_from_slice(from_raw_parts(host_buffer as *mut u8, buffer_size as usize));
        }
        env.framework_state
            .opengles
            .mapped_buffers
            .insert(target, (guest_buffer, host_buffer));
        guest_buffer
    }
}
fn glUnmapBufferOES(env: &mut Environment, target: GLenum) -> GLboolean {
    //  "A mapped data store must be unmapped with glUnmapBuffer before its
    //  buffer object is used. Otherwise an error will be generated by any GL
    //  command that attempts to dereference the buffer object's data store.
    //  When a data store is unmapped, the pointer to its data store becomes
    //  invalid."
    // https://docs.gl/gl2/glMapBuffer
    //
    // Since the mapped buffer can't be used until it's unmapped, we defer the
    // "forwarding" of read/writes until the moment the buffer is unmapped.
    // The guest buffer is deallocated here
    let buffer_size = _get_buffer_size(env, target) as u32;
    if let Some((guest_buffer, host_buffer)) =
        env.framework_state.opengles.mapped_buffers.remove(&target)
    {
        // Copy guest buffer to host buffer
        unsafe {
            host_buffer.copy_from(
                env.mem.bytes_at(guest_buffer.cast(), buffer_size).as_ptr() as *mut c_void,
                buffer_size as usize,
            );
        }
        env.mem.free(guest_buffer);
    }
    with_ctx_and_mem(env, |gles, _mem| unsafe { gles.UnmapBufferOES(target) })
}

/// If fog is enabled, check if the values for start and end distances
/// are equal. Apple platforms (even modern Mac OS) seem to handle that
/// gracefully, however, both Windows and Android have issues in those cases.
/// This workaround is required so Doom 2 RPG renders correctly.
/// It prevents divisions by zero in levels where fog is used and both
/// values are set to 10000.
unsafe fn clamp_fog_state_values(gles: &mut dyn GLES) -> Option<(f32, f32)> {
    let mut fogEnabled: GLboolean = 0;
    gles.GetBooleanv(gles11::FOG, &mut fogEnabled);
    if fogEnabled != 0 {
        let mut fogStart: GLfloat = 0.0;
        let mut fogEnd: GLfloat = 0.0;
        gles.GetFloatv(gles11::FOG_START, &mut fogStart);
        gles.GetFloatv(gles11::FOG_END, &mut fogEnd);
        if fogStart == fogEnd {
            let newFogStart = fogEnd - 0.001;
            gles.Fogf(gles11::FOG_START, newFogStart);
            return Some((fogStart, fogEnd));
        }
    }
    None
}
unsafe fn restore_fog_state_values(gles: &mut dyn GLES, from_backup: Option<(f32, f32)>) {
    if let Some((fogStart, fogEnd)) = from_backup {
        gles.Fogf(gles11::FOG_START, fogStart);
        gles.Fogf(gles11::FOG_END, fogEnd);
    }
}

pub const FUNCTIONS: FunctionExports = &[
    // Generic state manipulation
    export_c_func!(glGetError()),
    export_c_func!(glEnable(_)),
    export_c_func!(glIsEnabled(_)),
    export_c_func!(glDisable(_)),
    export_c_func!(glClientActiveTexture(_)),
    export_c_func!(glEnableClientState(_)),
    export_c_func!(glDisableClientState(_)),
    export_c_func!(glGetBooleanv(_, _)),
    export_c_func!(glGetFloatv(_, _)),
    export_c_func!(glGetIntegerv(_, _)),
    export_c_func!(glGetPointerv(_, _)),
    export_c_func!(glGetTexEnviv(_, _, _)),
    export_c_func!(glGetTexEnvfv(_, _, _)),
    export_c_func!(glHint(_, _)),
    export_c_func!(glFinish()),
    export_c_func!(glFlush()),
    export_c_func!(glFinish()),
    export_c_func!(glGetString(_)),
    // Other state manipulation
    export_c_func!(glAlphaFunc(_, _)),
    export_c_func!(glAlphaFuncx(_, _)),
    export_c_func!(glBlendFunc(_, _)),
    export_c_func!(glColorMask(_, _, _, _)),
    export_c_func!(glCullFace(_)),
    export_c_func!(glDepthFunc(_)),
    export_c_func!(glDepthMask(_)),
    export_c_func!(glDepthRangef(_, _)),
    export_c_func!(glDepthRangex(_, _)),
    export_c_func!(glFrontFace(_)),
    export_c_func!(glPolygonOffset(_, _)),
    export_c_func!(glPolygonOffsetx(_, _)),
    export_c_func!(glShadeModel(_)),
    export_c_func!(glScissor(_, _, _, _)),
    export_c_func!(glViewport(_, _, _, _)),
    export_c_func!(glLineWidth(_)),
    export_c_func!(glLineWidthx(_)),
    export_c_func!(glStencilFunc(_, _, _)),
    export_c_func!(glStencilOp(_, _, _)),
    export_c_func!(glStencilMask(_)),
    // Points
    export_c_func!(glPointSize(_)),
    export_c_func!(glPointSizex(_)),
    export_c_func!(glPointParameterf(_, _)),
    export_c_func!(glPointParameterx(_, _)),
    export_c_func!(glPointParameterfv(_, _)),
    export_c_func!(glPointParameterxv(_, _)),
    export_c_func!(glClipPlanef(_, _)),
    // Lighting and materials
    export_c_func!(glFogf(_, _)),
    export_c_func!(glFogx(_, _)),
    export_c_func!(glFogfv(_, _)),
    export_c_func!(glFogxv(_, _)),
    export_c_func!(glLightf(_, _, _)),
    export_c_func!(glLightx(_, _, _)),
    export_c_func!(glLightfv(_, _, _)),
    export_c_func!(glLightxv(_, _, _)),
    export_c_func!(glLightModelf(_, _)),
    export_c_func!(glLightModelfv(_, _)),
    export_c_func!(glLightModelx(_, _)),
    export_c_func!(glLightModelxv(_, _)),
    export_c_func!(glMaterialf(_, _, _)),
    export_c_func!(glMaterialx(_, _, _)),
    export_c_func!(glMaterialfv(_, _, _)),
    export_c_func!(glMaterialxv(_, _, _)),
    // Buffers
    export_c_func!(glGenRenderbuffers(_, _)),
    export_c_func!(glGenBuffers(_, _)),
    export_c_func!(glDeleteBuffers(_, _)),
    export_c_func!(glBindBuffer(_, _)),
    export_c_func!(glBindRenderbuffer(_, _)),
    export_c_func!(glBufferData(_, _, _, _)),
    export_c_func!(glBufferSubData(_, _, _, _)),
    // Non-pointers
    export_c_func!(glColor4f(_, _, _, _)),
    export_c_func!(glColor4x(_, _, _, _)),
    export_c_func!(glColor4ub(_, _, _, _)),
    export_c_func!(glNormal3f(_, _, _)),
    export_c_func!(glNormal3x(_, _, _)),
    // Pointers
    export_c_func!(glColorPointer(_, _, _, _)),
    export_c_func!(glNormalPointer(_, _, _)),
    export_c_func!(glTexCoordPointer(_, _, _, _)),
    export_c_func!(glVertexPointer(_, _, _, _)),
    // Drawing
    export_c_func!(glDrawArrays(_, _, _)),
    export_c_func!(glDrawElements(_, _, _, _)),
    // Clearing
    export_c_func!(glClear(_)),
    export_c_func!(glClearColor(_, _, _, _)),
    export_c_func!(glClearColorx(_, _, _, _)),
    export_c_func!(glClearDepthf(_)),
    export_c_func!(glClearDepthx(_)),
    export_c_func!(glClearStencil(_)),
    export_c_func!(glLogicOp(_)),
    export_c_func!(glStencilFunc(_, _, _)),
    // Matrix stack operations
    export_c_func!(glMatrixMode(_)),
    export_c_func!(glLoadIdentity()),
    export_c_func!(glLoadMatrixf(_)),
    export_c_func!(glLoadMatrixx(_)),
    export_c_func!(glMultMatrixf(_)),
    export_c_func!(glMultMatrixx(_)),
    export_c_func!(glPushMatrix()),
    export_c_func!(glPopMatrix()),
    export_c_func!(glOrthof(_, _, _, _, _, _)),
    export_c_func!(glOrthox(_, _, _, _, _, _)),
    export_c_func!(glFrustumf(_, _, _, _, _, _)),
    export_c_func!(glFrustumx(_, _, _, _, _, _)),
    export_c_func!(glRotatef(_, _, _, _)),
    export_c_func!(glRotatex(_, _, _, _)),
    export_c_func!(glScalef(_, _, _)),
    export_c_func!(glScalex(_, _, _)),
    export_c_func!(glTranslatef(_, _, _)),
    export_c_func!(glTranslatex(_, _, _)),
    // Textures
    export_c_func!(glPixelStorei(_, _)),
    export_c_func!(glGenTextures(_, _)),
    export_c_func!(glDeleteTextures(_, _)),
    export_c_func!(glActiveTexture(_)),
    export_c_func!(glIsTexture(_)),
    export_c_func!(glBindTexture(_, _)),
    export_c_func!(glTexParameteri(_, _, _)),
    export_c_func!(glTexParameterf(_, _, _)),
    export_c_func!(glTexParameterx(_, _, _)),
    export_c_func!(glTexParameteriv(_, _, _)),
    export_c_func!(glTexParameterfv(_, _, _)),
    export_c_func!(glTexParameterxv(_, _, _)),
    export_c_func!(glTexImage2D(_, _, _, _, _, _, _, _, _)),
    export_c_func!(glTexSubImage2D(_, _, _, _, _, _, _, _, _)),
    export_c_func!(glCompressedTexImage2D(_, _, _, _, _, _, _, _)),
    export_c_func!(glCopyTexImage2D(_, _, _, _, _, _, _, _)),
    export_c_func!(glCopyTexSubImage2D(_, _, _, _, _, _, _, _)),
    export_c_func!(glTexEnvf(_, _, _)),
    export_c_func!(glTexEnvx(_, _, _)),
    export_c_func!(glTexEnvi(_, _, _)),
    export_c_func!(glTexEnvfv(_, _, _)),
    export_c_func!(glTexEnvxv(_, _, _)),
    export_c_func!(glTexEnviv(_, _, _)),
    // OES_framebuffer_object
    export_c_func!(glGenFramebuffersOES(_, _)),
    export_c_func!(glGenRenderbuffersOES(_, _)),
    export_c_func!(glBindFramebufferOES(_, _)),
    export_c_func!(glBindRenderbufferOES(_, _)),
    export_c_func!(glRenderbufferStorageOES(_, _, _, _)),
    export_c_func!(glFramebufferRenderbufferOES(_, _, _, _)),
    export_c_func!(glFramebufferTexture2DOES(_, _, _, _, _)),
    export_c_func!(glGetFramebufferAttachmentParameterivOES(_, _, _, _)),
    export_c_func!(glGetRenderbufferParameterivOES(_, _, _)),
    export_c_func!(glCheckFramebufferStatusOES(_)),
    export_c_func!(glDeleteFramebuffersOES(_, _)),
    export_c_func!(glDeleteRenderbuffersOES(_, _)),
    export_c_func!(glGenerateMipmapOES(_)),
    export_c_func!(glGetBufferParameteriv(_, _, _)),
    export_c_func!(glMapBufferOES(_, _)),
    export_c_func!(glUnmapBufferOES(_)),
];

fn _get_buffer_size(env: &mut Environment, target: GLenum) -> GLint {
    with_ctx_and_mem(env, |gles, _mem| {
        let mut buffer_size: GLint = 0;
        unsafe { gles.GetBufferParameteriv(target, gles11::BUFFER_SIZE, &mut buffer_size) }
        buffer_size
    })
}<|MERGE_RESOLUTION|>--- conflicted
+++ resolved
@@ -34,9 +34,6 @@
 type GuestGLsizeiptr = GuestISize;
 type GuestGLintptr = GuestISize;
 
-<<<<<<< HEAD
-fn with_ctx_and_mem<T: Copy, U>(env: &mut Environment, f: T) -> U
-=======
 /// List of compressed formats supported by our emulation.
 /// Currently, it's all the PVRTC and all paletted ones.
 const SUPPORTED_COMPRESSED_TEXTURE_FORMATS: &[GLenum] = &[
@@ -59,7 +56,6 @@
 ];
 
 fn with_ctx_and_mem<T, U>(env: &mut Environment, f: T) -> U
->>>>>>> 026fff4b
 where
     T: FnOnce(&mut dyn GLES, &mut Mem) -> U,
 {
