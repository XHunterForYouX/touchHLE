/*
 * This Source Code Form is subject to the terms of the Mozilla Public
 * License, v. 2.0. If a copy of the MPL was not distributed with this
 * file, You can obtain one at https://mozilla.org/MPL/2.0/.
 */
//! EAGL.

use std::cell::RefCell;
use crate::dyld::{ConstantExports, HostConstant};
use crate::frameworks::core_animation::ca_eagl_layer::{
    find_fullscreen_eagl_layer, get_pixels_vec_for_presenting, present_pixels,
};
use crate::frameworks::core_animation::ca_layer::CALayerHostObject;
use crate::frameworks::foundation::ns_string::get_static_str;
use crate::frameworks::foundation::NSUInteger;
use crate::gles::gles11_raw as gles11; // constants only
use crate::gles::gles11_raw::types::*;
use crate::gles::present::{present_frame, FpsCounter};
use crate::gles::{create_gles1_ctx, gles1_on_gl2, GLES};
use crate::objc::{id, msg, nil, objc_classes, release, retain, ClassExports, HostObject};
use crate::options::Options;
use crate::window::Window;
use std::collections::HashMap;
use std::rc::Rc;
use std::time::{Duration, Instant};

// These are used by the EAGLDrawable protocol implemented by CAEAGLayer.
// Since these have the ABI of constant symbols rather than literal constants,
// the values shouldn't matter, and haven't been checked against real iPhone OS.
pub const kEAGLDrawablePropertyColorFormat: &str = "ColorFormat";
pub const kEAGLDrawablePropertyRetainedBacking: &str = "RetainedBacking";
pub const kEAGLColorFormatRGBA8: &str = "RGBA8";
pub const kEAGLColorFormatRGB565: &str = "RGB565";

pub const CONSTANTS: ConstantExports = &[
    (
        "_kEAGLDrawablePropertyColorFormat",
        HostConstant::NSString(kEAGLDrawablePropertyColorFormat),
    ),
    (
        "_kEAGLDrawablePropertyRetainedBacking",
        HostConstant::NSString(kEAGLDrawablePropertyRetainedBacking),
    ),
    (
        "_kEAGLColorFormatRGBA8",
        HostConstant::NSString(kEAGLColorFormatRGBA8),
    ),
    (
        "_kEAGLColorFormatRGB565",
        HostConstant::NSString(kEAGLColorFormatRGB565),
    ),
];

type EAGLRenderingAPI = u32;
const kEAGLRenderingAPIOpenGLES1: EAGLRenderingAPI = 1;
#[allow(dead_code)]
const kEAGLRenderingAPIOpenGLES2: EAGLRenderingAPI = 2;
#[allow(dead_code)]
const kEAGLRenderingAPIOpenGLES3: EAGLRenderingAPI = 3;

pub(super) struct EAGLContextHostObject {
    pub(super) gles_ctx: Option<Rc<RefCell<Box<dyn GLES>>>>,
    /// Mapping of OpenGL ES renderbuffer names to `EAGLDrawable` instances
    /// (always `CAEAGLLayer*`). Retains the instance so it won't dangle.
    renderbuffer_drawable_bindings: HashMap<GLuint, id>,
    fps_counter: Option<FpsCounter>,
    next_frame_due: Option<Instant>,
}
impl HostObject for EAGLContextHostObject {}

pub const CLASSES: ClassExports = objc_classes! {

(env, this, _cmd);

@implementation EAGLContext: NSObject

+ (id)alloc {
    let host_object = Box::new(EAGLContextHostObject {
        gles_ctx: None,
        renderbuffer_drawable_bindings: HashMap::new(),
        fps_counter: None,
        next_frame_due: None,
    });
    env.objc.alloc_object(this, host_object, &mut env.mem)
}

+ (id)currentContext {
    env.framework_state.opengles.current_ctx_for_thread(env.current_thread).unwrap_or(nil)
}
+ (bool)setCurrentContext:(id)context { // EAGLContext*
    retain(env, context);

    // Clear flag value, we're changing context anyway.
    let _ = env.window_mut().is_app_gl_ctx_no_longer_current();

    let current_ctx = env.framework_state.opengles.current_ctx_for_thread(env.current_thread);

    if let Some(old_ctx) = std::mem::take(current_ctx) {
        release(env, old_ctx);
        env.framework_state.opengles.current_ctx_thread = None;
    }

    // reborrow
    let current_ctx = env.framework_state.opengles.current_ctx_for_thread(env.current_thread);

    if context != nil {
        let host_obj = env.objc.borrow_mut::<EAGLContextHostObject>(context);
        let gles_ctx_rc = host_obj.gles_ctx.clone().unwrap();
        let mut gles_ctx_refcell = gles_ctx_rc.borrow_mut();
        let gles_ctx: &mut dyn GLES = &mut **gles_ctx_refcell;
        gles_ctx.make_current(env.window.as_ref().unwrap());
        //host_obj.gles_ctx.as_mut().unwrap().make_current(env.window.as_ref().unwrap());
        *current_ctx = Some(context);
        env.framework_state.opengles.current_ctx_thread = Some(env.current_thread);
    }

    true
}

- (id)initWithAPI:(EAGLRenderingAPI)api sharegroup:(id)group {
<<<<<<< HEAD
=======
    assert!(api == kEAGLRenderingAPIOpenGLES1);

    if group == nil {
        return msg![env; this initWithAPI:api];
    }

    let window = env.window.as_mut().expect("OpenGL ES is not supported in headless mode");
    let prev_context = env.objc.borrow::<EAGLContextHostObject>(group).gles_ctx.as_ref().unwrap();
    prev_context.make_current(window);

    env.window.as_mut().unwrap().set_share_with_current_context(true);
    let res: id = msg![env; this initWithAPI:api];
    // Setting current_ctx_thread to None should cause sync_context to
    // switch back to the right context if the app makes an OpenGL ES call.
    // (it's already done in initWithAPI: but we want to be explicit here.)
    env.framework_state.opengles.current_ctx_thread = None;
    env.window.as_mut().unwrap().set_share_with_current_context(false);

    res
}

- (id)initWithAPI:(EAGLRenderingAPI)api {
>>>>>>> 9a5042f5
    assert!(api == kEAGLRenderingAPIOpenGLES1);

    if (group == nil) {
        return msg![env; this initWithAPI:api];
    }

    let prev_context = &env.objc.borrow::<EAGLContextHostObject>(group).gles_ctx;
    assert!(prev_context.is_some());
    env.objc.borrow_mut::<EAGLContextHostObject>(this).gles_ctx = prev_context.clone();
    // TODO: share via Rc refcell as well??
    env.objc.borrow_mut::<EAGLContextHostObject>(this).renderbuffer_drawable_bindings
        = env.objc.borrow::<EAGLContextHostObject>(group).renderbuffer_drawable_bindings.clone();

    this
}

- (id)initWithAPI:(EAGLRenderingAPI)api {
    // assert!(api == kEAGLRenderingAPIOpenGLES1);

    let window = env.window.as_mut().expect("OpenGL ES is not supported in headless mode");
    let gles1_ctx = create_gles1_ctx(window, &env.options);

    // Make the context current so we can get driver info from it.
    // initWithAPI: is not supposed to make the new context current (the app
    // must call setCurrentContext: for that), so we need to hide this from the
    // app. Setting current_ctx_thread to None should cause sync_context to
    // switch back to the right context if the app makes an OpenGL ES call.
    gles1_ctx.make_current(window);
    env.framework_state.opengles.current_ctx_thread = None;
    log!("Driver info: {}", unsafe { gles1_ctx.driver_description() });

    env.objc.borrow_mut::<EAGLContextHostObject>(this).gles_ctx = Some(Rc::new(RefCell::new(gles1_ctx)));

    this
}

- (id)sharegroup {
<<<<<<< HEAD
=======
    // We use object itself as the sharegroup.
    // Check initWithAPI:sharegroup: for more info
>>>>>>> 9a5042f5
    this
}

- (())dealloc {
    let host_obj = env.objc.borrow_mut::<EAGLContextHostObject>(this);
    let bindings = std::mem::take(&mut host_obj.renderbuffer_drawable_bindings);
    for (_renderbuffer, drawable) in bindings {
        release(env, drawable);
    }
    env.objc.dealloc_object(this, &mut env.mem);
}

- (bool)renderbufferStorage:(NSUInteger)target
               fromDrawable:(id)drawable { // EAGLDrawable (always CAEAGLayer*)
    assert!(drawable != nil); // TODO: handle unbinding

    assert!(target == gles11::RENDERBUFFER_OES);

    let props: id = msg![env; drawable drawableProperties];

    let format_key = get_static_str(env, kEAGLDrawablePropertyColorFormat);
    let format_rgba8 = get_static_str(env, kEAGLColorFormatRGBA8);
    let format_rgb565 = get_static_str(env, kEAGLColorFormatRGB565);

    let format: id = msg![env; props objectForKey:format_key];
    // Theoretically this should map formats like:
    // - kColorFormatRGBA8 => RGBA8_OES
    // - kColorFormatRGB565 => RGB565_OES
    // However, the specification of EXT_framebuffer_object allows the
    // implementation to arbitrarily restrict which formats can be rendered to,
    // and it seems like RGB565 isn't supported, at least on a machine with
    // Intel HD Graphics 615 running macOS Monterey. I don't think RGBA8 is
    // guaranteed either, but it at least seems to work.
    if !msg![env; format isEqualTo:format_rgba8] && !msg![env; format isEqualTo:format_rgb565] {
        log!("[renderbufferStorage:{:?} fromDrawable:{:?}] Warning: unhandled format {:?}, using RGBA8", target, drawable, format);
    }
    let internalformat = gles11::RGBA8_OES;

    let window = env.window.as_mut().expect("OpenGL ES is not supported in headless mode");

    // FIXME: get width and height from the layer!
    let (width, height) = window.size_unrotated_scalehacked();

    // Unclear from documentation if this method requires an appropriate context
    // to already be active, but that seems to be the case in practice?
    let mut renderbuffer: GLuint = GLuint::default();
    super::sync_context(&mut env.framework_state.opengles, &mut env.objc, window, env.current_thread, |gles, _, _| {
        renderbuffer = unsafe {
            gles.RenderbufferStorageOES(target, internalformat, width.try_into().unwrap(), height.try_into().unwrap());
            let mut renderbuffer = 0;
            gles.GetIntegerv(gles11::RENDERBUFFER_BINDING_OES, &mut renderbuffer);
            renderbuffer as _
        };
    });
    retain(env, drawable);
    let host_obj = env.objc.borrow_mut::<EAGLContextHostObject>(this);
    if let Some(old_drawable) = host_obj.renderbuffer_drawable_bindings.insert(
        renderbuffer,
        drawable
    ) {
        release(env, old_drawable);
    }

    true
}

- (bool)presentRenderbuffer:(NSUInteger)target {
    assert!(target == gles11::RENDERBUFFER_OES);

    // The presented frame should be displayed ASAP, but the next one must be
    // delayed, so this needs to be checked before returning.
    let sleep_for = limit_framerate(&mut env.objc.borrow_mut::<EAGLContextHostObject>(this).next_frame_due, &env.options);

    if env.options.print_fps {
        env
            .objc
            .borrow_mut::<EAGLContextHostObject>(this)
            .fps_counter
            .get_or_insert_with(FpsCounter::start)
            .count_frame(format_args!("EAGLContext {:?}", this));
    }

    let fullscreen_layer = find_fullscreen_eagl_layer(env);

    // Unclear from documentation if this method requires the context to be
    // current, but it would be weird if it didn't?
    let window = env.window.as_mut().expect("OpenGL ES is not supported in headless mode");
    let mut need_return = false;
    super::sync_context(&mut env.framework_state.opengles, &mut env.objc, window, env.current_thread, |gles, objc, window| {
        let renderbuffer: GLuint = unsafe {
            let mut renderbuffer = 0;
            gles.GetIntegerv(gles11::RENDERBUFFER_BINDING_OES, &mut renderbuffer);
            renderbuffer as _
        };

        let &drawable = objc
            .borrow::<EAGLContextHostObject>(this)
            .renderbuffer_drawable_bindings
            .get(&renderbuffer)
            .expect("Can't present a renderbuffer not bound to a drawable!");

        // We're presenting to the opaque CAEAGLLayer that covers the screen.
        // We can use the fast path where we skip composition and present directly.
        if drawable == fullscreen_layer {
            log_dbg!(
                "Layer {:?} is the fullscreen layer, presenting renderbuffer {:?} directly (fast path).",
                drawable,
                renderbuffer,
            );
            unsafe {
                present_renderbuffer(gles, window);
            }
            // // re-borrow
            // super::sync_context(&mut env.framework_state.opengles, &mut env.objc, env.window.as_mut().unwrap(), env.current_thread, |gles| {
            //
            // });
        } else {
            if fullscreen_layer != nil {
                // If there's a single layer that covers the screen, and this isn't
                // it, there's no point in presenting the output because it won't be
                // seen. Using a noisy log because it's a weird scenario and might
                // indicate a bug.
                log!(
                    "Layer {:?} is not the fullscreen layer {:?}, skipping presentation of renderbuffer {:?}!",
                    drawable,
                    fullscreen_layer,
                    renderbuffer,
                );
                // if let Some(sleep_for) = sleep_for {
                //     env.sleep(sleep_for, /* tail_call: */ false);
                // }
                //return true;
                need_return = true;
            }

            // The very slow and inefficient path: not only does glReadPixels()
            // block the thread until rendering finishes, but the result has to be
            // copied back to system RAM, and then will have to be copied to VRAM
            // again during composition. find_fullscreen_eagl_layer() exists to
            // avoid this.
            if !need_return {
                log_dbg!(
                    "There is no fullscreen layer, presenting renderbuffer {:?} to layer {:?} by copying to RAM (slow path).",
                    renderbuffer,
                    drawable,
                );
                //let pixels_vec = get_pixels_vec_for_presenting(env, drawable);
                let pixels_vec = objc
                    .borrow_mut::<CALayerHostObject>(drawable)
                    .presented_pixels
                    .take()
                    .map(|(vec, _width, _height)| vec)
                    .unwrap_or_default();
                let (pixels_vec, width, height) = unsafe {
                    read_renderbuffer(gles, pixels_vec)
                };
                //present_pixels(env, drawable, pixels_vec, width, height);
                let host_obj = objc.borrow_mut::<CALayerHostObject>(drawable);
                host_obj.presented_pixels = Some((pixels_vec, width, height));
                host_obj.gles_texture_is_up_to_date = false;
                // // re-borrow
                // super::sync_context(&mut env.framework_state.opengles, &mut env.objc, env.window.as_mut().unwrap(), env.current_thread, |gles| {
                //
                // });
            }
        }
    });
    if need_return {
        if let Some(sleep_for) = sleep_for {
            env.sleep(sleep_for, /* tail_call: */ false);
        }
        return true;
    }

    if let Some(sleep_for) = sleep_for {
        env.sleep(sleep_for, /* tail_call: */ false);
    }

    true
}

@end

};

/// Implement framerate limiting.
///
/// The real iPhone OS seems to force 60Hz v-sync in `presentRenderbuffer:`.
/// touchHLE does not force v-sync, and its users might not have 60Hz monitors
/// in any case, so to avoid excessive FPS or games running too fast, we need
/// to simulate it.
///
/// V-sync is essentially a limiter with no "slop", or allowance for frames
/// arriving late: if the frame misses a 60Hz interval, it must wait until the
/// next one. This is quite harsh: if frames consistently arrive very slightly
/// late, the framerate is halved!
///
/// Most games already use NSTimer, which is itself a v-sync-like limiter.
/// For the remainder, let's do something a bit kinder, for the benefit of users
/// with slow systems or which are using high scale hack settings: allow at most
/// an interval's worth of accumulated slop. Allowing infinite accumulation of
/// slop is not desirable, because if the game is running slowly for a long time
/// and suddenly speeds back up, it will then run too fast for a long time.
fn limit_framerate(next_frame_due: &mut Option<Instant>, options: &Options) -> Option<Duration> {
    let interval = if let Some(fps) = options.fps_limit {
        1.0 / fps
    } else {
        return None;
    };
    let interval_rust = Duration::from_secs_f64(interval);

    let &mut Some(current_frame_due) = next_frame_due else {
        // First frame presented: no delay yet.
        *next_frame_due = Some(Instant::now() + interval_rust);
        return None;
    };

    let now = Instant::now();
    *next_frame_due = if now > current_frame_due + interval_rust {
        // Too much slop has accumulated. Make the next frame wait for the next
        // interval.
        log_dbg!("Too much slop accumulated, skipping an interval.");
        Some(
            current_frame_due
                + Duration::from_secs_f64(
                    interval * (((now - current_frame_due).as_secs_f64() / interval).ceil()),
                ),
        )
    } else {
        // Time next frame based on when the current frame was due, not
        // the current time, so as to allow some slop.
        Some(current_frame_due + interval_rust)
    };

    if now < current_frame_due {
        // Frame was presented early, delay it to maintain framerate limit.
        Some(current_frame_due.saturating_duration_since(now))
    } else {
        // Frame was presented on time or late, don't delay.
        None
    }
}

// These helper functions make the state backup code easier to read, but
// more importantly, they make it free of mutable variables that wouldn't
// get caught by Rust's unused variable warnings, which are useful to check
// we actually restore the stuff we back up.

unsafe fn get_ptr(gles: &mut dyn GLES, pname: GLenum) -> *const GLvoid {
    let mut ptr = std::ptr::null();
    gles.GetPointerv(pname, &mut ptr);
    ptr
}
// Safety: caller's responsibility to use appropriate N.
unsafe fn get_ints<const N: usize>(gles: &mut dyn GLES, pname: GLenum) -> [GLint; N] {
    let mut res = [0; N];
    gles.GetIntegerv(pname, res.as_mut_ptr());
    res
}
// Safety: caller's responsibility to only use this for scalars.
unsafe fn get_int(gles: &mut dyn GLES, pname: GLenum) -> GLint {
    get_ints::<1>(gles, pname)[0]
}
// Safety: caller's responsibility to use appropriate N.
unsafe fn get_tex_env_ints<const N: usize>(
    gles: &mut dyn GLES,
    target: GLenum,
    pname: GLenum,
) -> [GLint; N] {
    let mut res = [0; N];
    gles.GetTexEnviv(target, pname, res.as_mut_ptr());
    res
}
// Safety: caller's responsibility to only use this for scalars.
unsafe fn get_tex_env_int(gles: &mut dyn GLES, target: GLenum, pname: GLenum) -> GLint {
    get_tex_env_ints::<1>(gles, target, pname)[0]
}
// Safety: caller's responsibility to use appropriate N.
unsafe fn get_floats<const N: usize>(gles: &mut dyn GLES, pname: GLenum) -> [GLfloat; N] {
    let mut res = [0.0; N];
    gles.GetFloatv(pname, res.as_mut_ptr());
    res
}
unsafe fn get_renderbuffer_size(gles: &mut dyn GLES) -> (GLsizei, GLsizei) {
    let mut width: GLint = 0;
    let mut height: GLint = 0;
    gles.GetRenderbufferParameterivOES(
        gles11::RENDERBUFFER_OES,
        gles11::RENDERBUFFER_WIDTH_OES,
        &mut width,
    );
    gles.GetRenderbufferParameterivOES(
        gles11::RENDERBUFFER_OES,
        gles11::RENDERBUFFER_HEIGHT_OES,
        &mut height,
    );
    (width, height)
}

/// Copies the pixels in a renderbuffer bound to `GL_RENDERBUFFER_BINDING_OES`
/// (which should be provided by the app) to a provided [Vec], trying to avoid
/// noticeably modifying OpenGL ES state while doing so.
///
/// This uses `glReadPixels()`, with all the associated performance risks. Any
/// existing content in the [Vec] will bereplaced. The format is RGBA8.
/// The returned values are the [Vec], the width and height.
///
/// The provided context must be current.
unsafe fn read_renderbuffer(gles: &mut dyn GLES, mut pixel_buffer: Vec<u8>) -> (Vec<u8>, u32, u32) {
    let renderbuffer: GLuint = get_int(gles, gles11::RENDERBUFFER_BINDING_OES) as _;
    let (width, height) = get_renderbuffer_size(gles);
    let width_u32: u32 = width.try_into().unwrap();
    let height_u32: u32 = height.try_into().unwrap();

    // To avoid confusing the guest app, we need to be able to undo any
    // state changes we make.
    let old_framebuffer: GLuint = get_int(gles, gles11::FRAMEBUFFER_BINDING_OES) as _;

    // Create a framebuffer we can use to read from the renderbuffer
    let mut src_framebuffer = 0;
    gles.GenFramebuffersOES(1, &mut src_framebuffer);
    gles.BindFramebufferOES(gles11::FRAMEBUFFER_OES, src_framebuffer);
    gles.FramebufferRenderbufferOES(
        gles11::FRAMEBUFFER_OES,
        gles11::COLOR_ATTACHMENT0_OES,
        gles11::RENDERBUFFER_OES,
        renderbuffer,
    );

    // Read the pixels
    let size = (width_u32 as usize)
        .checked_mul(height_u32 as usize)
        .unwrap()
        .checked_mul(4)
        .unwrap();
    pixel_buffer.clear();
    pixel_buffer.reserve_exact(size);
    let before = Instant::now();
    gles.ReadPixels(
        0,
        0,
        width,
        height,
        gles11::RGBA,
        gles11::UNSIGNED_BYTE,
        pixel_buffer.as_mut_ptr() as *mut _,
    );
    log_dbg!(
        "glReadPixels(0, 0, {}, {}, …) took {:?}",
        width,
        height,
        Instant::now().saturating_duration_since(before)
    );
    pixel_buffer.set_len(size);

    // Clean up the framebuffer object since we no longer need it.
    gles.DeleteFramebuffersOES(1, &src_framebuffer);

    // Restore the framebuffer binding
    gles.BindFramebufferOES(gles11::FRAMEBUFFER_OES, old_framebuffer);

    (pixel_buffer, width_u32, height_u32)
}

/// Copies the pixels in a renderbuffer bound to `GL_RENDERBUFFER_BINDING_OES`
/// (which should be provided by the app) to a texture and presents it with
/// [present_frame], trying to avoid noticeably modifying OpenGL ES state while
/// doing so. The front and back buffers are then swapped.
///
/// The provided context must be current.
unsafe fn present_renderbuffer(gles: &mut dyn GLES, window: &mut Window) {
    // We can't directly copy the content of the renderbuffer to the default
    // framebuffer (the window), but if we attach it to a framebuffer object, we
    // can use glCopyTexImage2D() to copy it to a texture, which we can then
    // draw to the default framebuffer via a textured quad, which can be
    // rotated, scaled or letterboxed as appropriate.

    let renderbuffer: GLuint = get_int(gles, gles11::RENDERBUFFER_BINDING_OES) as _;
    let (width, height) = get_renderbuffer_size(gles);

    // To avoid confusing the guest app, we need to be able to undo any
    // state changes we make.
    let old_framebuffer: GLuint = get_int(gles, gles11::FRAMEBUFFER_BINDING_OES) as _;
    let old_texture_2d: GLuint = get_int(gles, gles11::TEXTURE_BINDING_2D) as _;

    // Create a framebuffer we can use to read from the renderbuffer
    let mut src_framebuffer = 0;
    gles.GenFramebuffersOES(1, &mut src_framebuffer);
    gles.BindFramebufferOES(gles11::FRAMEBUFFER_OES, src_framebuffer);
    gles.FramebufferRenderbufferOES(
        gles11::FRAMEBUFFER_OES,
        gles11::COLOR_ATTACHMENT0_OES,
        gles11::RENDERBUFFER_OES,
        renderbuffer,
    );

    // Create a texture with a copy of the pixels in the framebuffer
    let mut texture: GLuint = 0;
    gles.GenTextures(1, &mut texture);
    gles.BindTexture(gles11::TEXTURE_2D, texture);
    gles.CopyTexImage2D(
        gles11::TEXTURE_2D,
        0,
        gles11::RGB as _,
        0,
        0,
        width,
        height,
        0,
    );
    // The texture will not have any mip levels so we must ensure the filter
    // does not use them, else rendering will fail.
    gles.TexParameteri(
        gles11::TEXTURE_2D,
        gles11::TEXTURE_MIN_FILTER,
        gles11::LINEAR as _,
    );

    // Clean up the framebuffer object since we no longer need it.
    // This also sets the framebuffer bindings back to zero, so rendering
    // will go to the default framebuffer (the window).
    gles.DeleteFramebuffersOES(1, &src_framebuffer);

    // Reset various things that could affect the quad or virtual cursor we're
    // going to draw. Back up the old state while doing so, so it can be
    // restored later. The app's subsequent drawing will be messed up if we
    // don't restore it.
    let old_arrays = {
        let mut old_arrays = [gles11::FALSE; gles1_on_gl2::ARRAYS.len()];
        for (is_enabled, info) in old_arrays.iter_mut().zip(gles1_on_gl2::ARRAYS.iter()) {
            gles.GetBooleanv(info.name, is_enabled);
            gles.DisableClientState(info.name);
        }
        old_arrays
    };
    let old_capabilities = {
        let mut old_capabilities = [gles11::FALSE; gles1_on_gl2::CAPABILITIES.len()];
        for (is_enabled, &name) in old_capabilities
            .iter_mut()
            .zip(gles1_on_gl2::CAPABILITIES.iter())
        {
            gles.GetBooleanv(name, is_enabled);
            gles.Disable(name);
        }
        old_capabilities
    };
    let old_matrix_mode: GLenum = get_int(gles, gles11::MATRIX_MODE) as _;
    for mode in [gles11::MODELVIEW, gles11::PROJECTION, gles11::TEXTURE] {
        gles.MatrixMode(mode);
        gles.PushMatrix();
        gles.LoadIdentity();
    }
    let old_color: [GLfloat; 4] = get_floats(gles, gles11::CURRENT_COLOR);
    gles.Color4f(1.0, 1.0, 1.0, 1.0);

    // Back up other things that will be modified while drawing.
    let old_viewport: (GLint, GLint, GLsizei, GLsizei) = {
        let [x, y, width, height] = get_ints(gles, gles11::VIEWPORT);
        (x, y, width as _, height as _)
    };
    let old_clear_color: [GLfloat; 4] = get_floats(gles, gles11::COLOR_CLEAR_VALUE);
    let old_array_buffer: GLuint = get_int(gles, gles11::ARRAY_BUFFER_BINDING) as _;
    let old_vertex_array_binding: GLuint = get_int(gles, gles11::VERTEX_ARRAY_BUFFER_BINDING) as _;
    let old_vertex_array_size: GLint = get_int(gles, gles11::VERTEX_ARRAY_SIZE);
    let old_vertex_array_type: GLenum = get_int(gles, gles11::VERTEX_ARRAY_TYPE) as _;
    let old_vertex_array_stride: GLsizei = get_int(gles, gles11::VERTEX_ARRAY_STRIDE) as _;
    let old_vertex_array_pointer = get_ptr(gles, gles11::VERTEX_ARRAY_POINTER);
    let old_tex_coord_array_binding: GLuint =
        get_int(gles, gles11::TEXTURE_COORD_ARRAY_BUFFER_BINDING) as _;
    let old_tex_coord_array_size: GLint = get_int(gles, gles11::TEXTURE_COORD_ARRAY_SIZE);
    let old_tex_coord_array_type: GLenum = get_int(gles, gles11::TEXTURE_COORD_ARRAY_TYPE) as _;
    let old_tex_coord_array_stride: GLsizei =
        get_int(gles, gles11::TEXTURE_COORD_ARRAY_STRIDE) as _;
    let old_tex_coord_array_pointer = get_ptr(gles, gles11::TEXTURE_COORD_ARRAY_POINTER);
    let old_blend_sfactor: GLenum = get_int(gles, gles11::BLEND_SRC) as _;
    let old_blend_dfactor: GLenum = get_int(gles, gles11::BLEND_DST) as _;

    let old_tex_env_mode = get_tex_env_int(gles, gles11::TEXTURE_ENV, gles11::TEXTURE_ENV_MODE);
    // if the mode is REPLACE, we don't have to reset the other texture
    // environment values
    let tex_env_mode_arr = [gles11::REPLACE; 1];
    gles.TexEnviv(
        gles11::TEXTURE_ENV,
        gles11::TEXTURE_ENV_MODE,
        tex_env_mode_arr.as_ptr().cast(),
    );

    // Draw the quad
    present_frame(
        gles,
        window.viewport(),
        window.rotation_matrix(),
        window.virtual_cursor_visible_at(),
    );

    // Clean up the texture
    gles.DeleteTextures(1, &texture);

    // Restore all the state saved before rendering
    for (&is_enabled, info) in old_arrays.iter().zip(gles1_on_gl2::ARRAYS.iter()) {
        match is_enabled {
            gles11::TRUE => gles.EnableClientState(info.name),
            gles11::FALSE => gles.DisableClientState(info.name),
            _ => unreachable!(),
        }
    }
    for (&is_enabled, &name) in old_capabilities
        .iter()
        .zip(gles1_on_gl2::CAPABILITIES.iter())
    {
        match is_enabled {
            gles11::TRUE => gles.Enable(name),
            gles11::FALSE => gles.Disable(name),
            _ => unreachable!(),
        }
    }
    for mode in [gles11::MODELVIEW, gles11::PROJECTION, gles11::TEXTURE] {
        gles.MatrixMode(mode);
        gles.PopMatrix();
    }
    gles.MatrixMode(old_matrix_mode);
    gles.Color4f(old_color[0], old_color[1], old_color[2], old_color[3]);
    gles.Viewport(
        old_viewport.0,
        old_viewport.1,
        old_viewport.2,
        old_viewport.3,
    );
    gles.ClearColor(
        old_clear_color[0],
        old_clear_color[1],
        old_clear_color[2],
        old_clear_color[3],
    );
    // GL_ARRAY_BUFFER is implicitly used by the Pointer functions but is also
    // an independent binding.
    gles.BindBuffer(gles11::ARRAY_BUFFER, old_vertex_array_binding);
    gles.VertexPointer(
        old_vertex_array_size,
        old_vertex_array_type,
        old_vertex_array_stride,
        old_vertex_array_pointer,
    );
    gles.BindBuffer(gles11::ARRAY_BUFFER, old_tex_coord_array_binding);
    gles.TexCoordPointer(
        old_tex_coord_array_size,
        old_tex_coord_array_type,
        old_tex_coord_array_stride,
        old_tex_coord_array_pointer,
    );
    gles.BindBuffer(gles11::ARRAY_BUFFER, old_array_buffer);
    gles.BlendFunc(old_blend_sfactor, old_blend_dfactor);

    let old_tex_env_mode_arr = [old_tex_env_mode; 1];
    gles.TexEnviv(
        gles11::TEXTURE_ENV,
        gles11::TEXTURE_ENV_MODE,
        old_tex_env_mode_arr.as_ptr().cast(),
    );

    // SDL2's documentation warns 0 should be bound to the draw framebuffer
    // when swapping the window, so this is the perfect moment.
    window.swap_window();

    // Restore the other bindings
    gles.BindTexture(gles11::TEXTURE_2D, old_texture_2d);
    gles.BindFramebufferOES(gles11::FRAMEBUFFER_OES, old_framebuffer);

    //{ let err = gl21::GetError(); if err != 0 { panic!("{:#x}", err); } }
}<|MERGE_RESOLUTION|>--- conflicted
+++ resolved
@@ -118,8 +118,6 @@
 }
 
 - (id)initWithAPI:(EAGLRenderingAPI)api sharegroup:(id)group {
-<<<<<<< HEAD
-=======
     assert!(api == kEAGLRenderingAPIOpenGLES1);
 
     if group == nil {
@@ -142,7 +140,6 @@
 }
 
 - (id)initWithAPI:(EAGLRenderingAPI)api {
->>>>>>> 9a5042f5
     assert!(api == kEAGLRenderingAPIOpenGLES1);
 
     if (group == nil) {
@@ -180,11 +177,8 @@
 }
 
 - (id)sharegroup {
-<<<<<<< HEAD
-=======
     // We use object itself as the sharegroup.
     // Check initWithAPI:sharegroup: for more info
->>>>>>> 9a5042f5
     this
 }
 
