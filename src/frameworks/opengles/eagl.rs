/*
 * This Source Code Form is subject to the terms of the Mozilla Public
 * License, v. 2.0. If a copy of the MPL was not distributed with this
 * file, You can obtain one at https://mozilla.org/MPL/2.0/.
 */
//! EAGL.

use std::cell::RefCell;
use crate::dyld::{ConstantExports, HostConstant};
use crate::frameworks::core_animation::ca_eagl_layer::{
    find_fullscreen_eagl_layer, get_pixels_vec_for_presenting, present_pixels,
};
use crate::frameworks::core_animation::ca_layer::CALayerHostObject;
use crate::frameworks::foundation::ns_string::get_static_str;
use crate::frameworks::foundation::NSUInteger;
use crate::gles::gles11_raw as gles11; // constants only
use crate::gles::gles11_raw::types::*;
use crate::gles::present::{present_frame, FpsCounter};
use crate::gles::{create_gles1_ctx, gles1_on_gl2, GLES};
use crate::mem::MutPtr;
use crate::objc::{id, msg, nil, objc_classes, release, retain, ClassExports, HostObject};
use crate::options::Options;
use crate::window::Window;
use std::collections::HashMap;
use std::rc::Rc;
use std::time::{Duration, Instant};

// These are used by the EAGLDrawable protocol implemented by CAEAGLayer.
// Since these have the ABI of constant symbols rather than literal constants,
// the values shouldn't matter, and haven't been checked against real iPhone OS.
pub const kEAGLDrawablePropertyColorFormat: &str = "ColorFormat";
pub const kEAGLDrawablePropertyRetainedBacking: &str = "RetainedBacking";
pub const kEAGLColorFormatRGBA8: &str = "RGBA8";
pub const kEAGLColorFormatRGB565: &str = "RGB565";

pub const CONSTANTS: ConstantExports = &[
    (
        "_kEAGLDrawablePropertyColorFormat",
        HostConstant::NSString(kEAGLDrawablePropertyColorFormat),
    ),
    (
        "_kEAGLDrawablePropertyRetainedBacking",
        HostConstant::NSString(kEAGLDrawablePropertyRetainedBacking),
    ),
    (
        "_kEAGLColorFormatRGBA8",
        HostConstant::NSString(kEAGLColorFormatRGBA8),
    ),
    (
        "_kEAGLColorFormatRGB565",
        HostConstant::NSString(kEAGLColorFormatRGB565),
    ),
];

type EAGLRenderingAPI = u32;
const kEAGLRenderingAPIOpenGLES1: EAGLRenderingAPI = 1;
#[allow(dead_code)]
const kEAGLRenderingAPIOpenGLES2: EAGLRenderingAPI = 2;
#[allow(dead_code)]
const kEAGLRenderingAPIOpenGLES3: EAGLRenderingAPI = 3;

pub(super) struct EAGLContextHostObject {
    pub(super) gles_ctx: Option<Rc<RefCell<Box<dyn GLES>>>>,
    /// Mapping of OpenGL ES renderbuffer names to `EAGLDrawable` instances
    /// (always `CAEAGLLayer*`). Retains the instance so it won't dangle.
    renderbuffer_drawable_bindings: HashMap<GLuint, id>,
    fps_counter: Option<FpsCounter>,
    next_frame_due: Option<Instant>,
    pub mapped_buffers: HashMap<GLuint, (MutPtr<GLvoid>, *mut GLvoid)>,
}
impl HostObject for EAGLContextHostObject {}

pub const CLASSES: ClassExports = objc_classes! {

(env, this, _cmd);

@implementation EAGLContext: NSObject

+ (id)alloc {
    let host_object = Box::new(EAGLContextHostObject {
        gles_ctx: None,
        renderbuffer_drawable_bindings: HashMap::new(),
        fps_counter: None,
        next_frame_due: None,
        mapped_buffers: HashMap::new(),
    });
    env.objc.alloc_object(this, host_object, &mut env.mem)
}

+ (id)currentContext {
    env.framework_state.opengles.current_ctx_for_thread(env.current_thread).unwrap_or(nil)
}
+ (bool)setCurrentContext:(id)context { // EAGLContext*
    retain(env, context);

    // Clear flag value, we're changing context anyway.
    let _ = env.window_mut().is_app_gl_ctx_no_longer_current();

    let current_ctx = env.framework_state.opengles.current_ctx_for_thread(env.current_thread);

    if let Some(old_ctx) = std::mem::take(current_ctx) {
        release(env, old_ctx);
        env.framework_state.opengles.current_ctx_thread = None;
    }

    // reborrow
    let current_ctx = env.framework_state.opengles.current_ctx_for_thread(env.current_thread);

    if context != nil {
        let host_obj = env.objc.borrow_mut::<EAGLContextHostObject>(context);
        let gles_ctx_rc = host_obj.gles_ctx.clone().unwrap();
        let mut gles_ctx_refcell = gles_ctx_rc.borrow_mut();
        let gles_ctx: &mut dyn GLES = &mut **gles_ctx_refcell;
        gles_ctx.make_current(env.window.as_ref().unwrap());
        //host_obj.gles_ctx.as_mut().unwrap().make_current(env.window.as_ref().unwrap());
        *current_ctx = Some(context);
        env.framework_state.opengles.current_ctx_thread = Some(env.current_thread);
    }

    true
}

- (id)initWithAPI:(EAGLRenderingAPI)api sharegroup:(id)group {
    assert!(api == kEAGLRenderingAPIOpenGLES1);

    if group == nil {
        return msg![env; this initWithAPI:api];
    }

    let window = env.window.as_mut().expect("OpenGL ES is not supported in headless mode");
    let prev_context = env.objc.borrow::<EAGLContextHostObject>(group).gles_ctx.as_ref().unwrap();
    prev_context.make_current(window);

    env.window.as_mut().unwrap().set_share_with_current_context(true);
    let res: id = msg![env; this initWithAPI:api];
    // Setting current_ctx_thread to None should cause sync_context to
    // switch back to the right context if the app makes an OpenGL ES call.
    // (it's already done in initWithAPI: but we want to be explicit here.)
    env.framework_state.opengles.current_ctx_thread = None;
    env.window.as_mut().unwrap().set_share_with_current_context(false);

    res
}

- (id)initWithAPI:(EAGLRenderingAPI)api {
    assert!(api == kEAGLRenderingAPIOpenGLES1);

    if (group == nil) {
        return msg![env; this initWithAPI:api];
    }

    let prev_context = &env.objc.borrow::<EAGLContextHostObject>(group).gles_ctx;
    assert!(prev_context.is_some());
    env.objc.borrow_mut::<EAGLContextHostObject>(this).gles_ctx = prev_context.clone();
    // TODO: share via Rc refcell as well??
    env.objc.borrow_mut::<EAGLContextHostObject>(this).renderbuffer_drawable_bindings
        = env.objc.borrow::<EAGLContextHostObject>(group).renderbuffer_drawable_bindings.clone();

    this
}

- (id)initWithAPI:(EAGLRenderingAPI)api {
    // assert!(api == kEAGLRenderingAPIOpenGLES1);

    let window = env.window.as_mut().expect("OpenGL ES is not supported in headless mode");
    let gles1_ctx = create_gles1_ctx(window, &env.options);

    // Make the context current so we can get driver info from it.
    // initWithAPI: is not supposed to make the new context current (the app
    // must call setCurrentContext: for that), so we need to hide this from the
    // app. Setting current_ctx_thread to None should cause sync_context to
    // switch back to the right context if the app makes an OpenGL ES call.
    gles1_ctx.make_current(window);
    env.framework_state.opengles.current_ctx_thread = None;
    log!("Driver info: {}", unsafe { gles1_ctx.driver_description() });

    env.objc.borrow_mut::<EAGLContextHostObject>(this).gles_ctx = Some(Rc::new(RefCell::new(gles1_ctx)));

    this
}

- (id)sharegroup {
    // We use object itself as the sharegroup.
    // Check initWithAPI:sharegroup: for more info
    this
}

- (())dealloc {
    let host_obj = env.objc.borrow_mut::<EAGLContextHostObject>(this);
    for &(guest_buf, _host_buf) in host_obj.mapped_buffers.values() {
        env.mem.free(guest_buf);
    }
    let bindings = std::mem::take(&mut host_obj.renderbuffer_drawable_bindings);
    for (_renderbuffer, drawable) in bindings {
        release(env, drawable);
    }
    env.objc.dealloc_object(this, &mut env.mem);
}

- (bool)renderbufferStorage:(NSUInteger)target
               fromDrawable:(id)drawable { // EAGLDrawable (always CAEAGLayer*)
    assert!(drawable != nil); // TODO: handle unbinding

    assert!(target == gles11::RENDERBUFFER_OES);

    let props: id = msg![env; drawable drawableProperties];

    let format_key = get_static_str(env, kEAGLDrawablePropertyColorFormat);
    let format_rgba8 = get_static_str(env, kEAGLColorFormatRGBA8);
    let format_rgb565 = get_static_str(env, kEAGLColorFormatRGB565);

    let format: id = msg![env; props objectForKey:format_key];
    // Theoretically this should map formats like:
    // - kColorFormatRGBA8 => RGBA8_OES
    // - kColorFormatRGB565 => RGB565_OES
    // However, the specification of EXT_framebuffer_object allows the
    // implementation to arbitrarily restrict which formats can be rendered to,
    // and it seems like RGB565 isn't supported, at least on a machine with
    // Intel HD Graphics 615 running macOS Monterey. I don't think RGBA8 is
    // guaranteed either, but it at least seems to work.
    if !msg![env; format isEqualTo:format_rgba8] && !msg![env; format isEqualTo:format_rgb565] {
        log!("[renderbufferStorage:{:?} fromDrawable:{:?}] Warning: unhandled format {:?}, using RGBA8", target, drawable, format);
    }
    let internalformat = gles11::RGBA8_OES;

    let window = env.window.as_mut().expect("OpenGL ES is not supported in headless mode");

    // FIXME: get width and height from the layer!
    let (width, height) = window.size_unrotated_scalehacked();

    // Unclear from documentation if this method requires an appropriate context
    // to already be active, but that seems to be the case in practice?
    let mut renderbuffer: GLuint = GLuint::default();
    super::sync_context(&mut env.framework_state.opengles, &mut env.objc, window, env.current_thread, |gles, _, _| {
        renderbuffer = unsafe {
            gles.RenderbufferStorageOES(target, internalformat, width.try_into().unwrap(), height.try_into().unwrap());
            let mut renderbuffer = 0;
            gles.GetIntegerv(gles11::RENDERBUFFER_BINDING_OES, &mut renderbuffer);
            renderbuffer as _
        };
    });
    retain(env, drawable);
    let host_obj = env.objc.borrow_mut::<EAGLContextHostObject>(this);
    if let Some(old_drawable) = host_obj.renderbuffer_drawable_bindings.insert(
        renderbuffer,
        drawable
    ) {
        release(env, old_drawable);
    }

    true
}

- (bool)presentRenderbuffer:(NSUInteger)target {
    assert!(target == gles11::RENDERBUFFER_OES);

    // The presented frame should be displayed ASAP, but the next one must be
    // delayed, so this needs to be checked before returning.
    let sleep_for = limit_framerate(&mut env.objc.borrow_mut::<EAGLContextHostObject>(this).next_frame_due, &env.options);

    if env.options.print_fps {
        env
            .objc
            .borrow_mut::<EAGLContextHostObject>(this)
            .fps_counter
            .get_or_insert_with(FpsCounter::start)
            .count_frame(format_args!("EAGLContext {:?}", this));
    }

    let fullscreen_layer = find_fullscreen_eagl_layer(env);

    // Unclear from documentation if this method requires the context to be
    // current, but it would be weird if it didn't?
    let window = env.window.as_mut().expect("OpenGL ES is not supported in headless mode");
    let mut need_return = false;
    super::sync_context(&mut env.framework_state.opengles, &mut env.objc, window, env.current_thread, |gles, objc, window| {
        let renderbuffer: GLuint = unsafe {
            let mut renderbuffer = 0;
            gles.GetIntegerv(gles11::RENDERBUFFER_BINDING_OES, &mut renderbuffer);
            renderbuffer as _
        };

<<<<<<< HEAD
        let &drawable = objc
            .borrow::<EAGLContextHostObject>(this)
            .renderbuffer_drawable_bindings
            .get(&renderbuffer)
            .expect("Can't present a renderbuffer not bound to a drawable!");

        // We're presenting to the opaque CAEAGLLayer that covers the screen.
        // We can use the fast path where we skip composition and present directly.
        if drawable == fullscreen_layer {
            log_dbg!(
                "Layer {:?} is the fullscreen layer, presenting renderbuffer {:?} directly (fast path).",
=======
    let Some(&drawable) = env
        .objc
        .borrow::<EAGLContextHostObject>(this)
        .renderbuffer_drawable_bindings
        .get(&renderbuffer) else {
        log_dbg!("Can't present a renderbuffer {:?} not bound to a drawable!", renderbuffer);
        return false;
    };

    // We're presenting to the opaque CAEAGLLayer that covers the screen.
    // We can use the fast path where we skip composition and present directly.
    if drawable == fullscreen_layer {
        log_dbg!(
            "Layer {:?} is the fullscreen layer, presenting renderbuffer {:?} directly (fast path).",
            drawable,
            renderbuffer,
        );
        // re-borrow
        let gles = super::sync_context(&mut env.framework_state.opengles, &mut env.objc, env.window.as_mut().unwrap(), env.current_thread);
        unsafe {
            present_renderbuffer(gles, env.window.as_mut().unwrap());
        }
    } else {
        if fullscreen_layer != nil {
            // If there's a single layer that covers the screen, and this isn't
            // it, there's no point in presenting the output because it won't be
            // seen. Using a noisy log because it's a weird scenario and might
            // indicate a bug.
            log!(
                "Layer {:?} is not the fullscreen layer {:?}, skipping presentation of renderbuffer {:?}!",
>>>>>>> 8b3ffbfb
                drawable,
                renderbuffer,
            );
            unsafe {
                present_renderbuffer(gles, window);
            }
            // // re-borrow
            // super::sync_context(&mut env.framework_state.opengles, &mut env.objc, env.window.as_mut().unwrap(), env.current_thread, |gles| {
            //
            // });
        } else {
            if fullscreen_layer != nil {
                // If there's a single layer that covers the screen, and this isn't
                // it, there's no point in presenting the output because it won't be
                // seen. Using a noisy log because it's a weird scenario and might
                // indicate a bug.
                log!(
                    "Layer {:?} is not the fullscreen layer {:?}, skipping presentation of renderbuffer {:?}!",
                    drawable,
                    fullscreen_layer,
                    renderbuffer,
                );
                // if let Some(sleep_for) = sleep_for {
                //     env.sleep(sleep_for, /* tail_call: */ false);
                // }
                //return true;
                need_return = true;
            }

            // The very slow and inefficient path: not only does glReadPixels()
            // block the thread until rendering finishes, but the result has to be
            // copied back to system RAM, and then will have to be copied to VRAM
            // again during composition. find_fullscreen_eagl_layer() exists to
            // avoid this.
            if !need_return {
                log_dbg!(
                    "There is no fullscreen layer, presenting renderbuffer {:?} to layer {:?} by copying to RAM (slow path).",
                    renderbuffer,
                    drawable,
                );
                //let pixels_vec = get_pixels_vec_for_presenting(env, drawable);
                let pixels_vec = objc
                    .borrow_mut::<CALayerHostObject>(drawable)
                    .presented_pixels
                    .take()
                    .map(|(vec, _width, _height)| vec)
                    .unwrap_or_default();
                let (pixels_vec, width, height) = unsafe {
                    read_renderbuffer(gles, pixels_vec)
                };
                //present_pixels(env, drawable, pixels_vec, width, height);
                let host_obj = objc.borrow_mut::<CALayerHostObject>(drawable);
                host_obj.presented_pixels = Some((pixels_vec, width, height));
                host_obj.gles_texture_is_up_to_date = false;
                // // re-borrow
                // super::sync_context(&mut env.framework_state.opengles, &mut env.objc, env.window.as_mut().unwrap(), env.current_thread, |gles| {
                //
                // });
            }
        }
    });
    if need_return {
        if let Some(sleep_for) = sleep_for {
            env.sleep(sleep_for, /* tail_call: */ false);
        }
        return true;
    }

    if let Some(sleep_for) = sleep_for {
        env.sleep(sleep_for, /* tail_call: */ false);
    }

    true
}

@end

};

/// Implement framerate limiting.
///
/// The real iPhone OS seems to force 60Hz v-sync in `presentRenderbuffer:`.
/// touchHLE does not force v-sync, and its users might not have 60Hz monitors
/// in any case, so to avoid excessive FPS or games running too fast, we need
/// to simulate it.
///
/// V-sync is essentially a limiter with no "slop", or allowance for frames
/// arriving late: if the frame misses a 60Hz interval, it must wait until the
/// next one. This is quite harsh: if frames consistently arrive very slightly
/// late, the framerate is halved!
///
/// Most games already use NSTimer, which is itself a v-sync-like limiter.
/// For the remainder, let's do something a bit kinder, for the benefit of users
/// with slow systems or which are using high scale hack settings: allow at most
/// an interval's worth of accumulated slop. Allowing infinite accumulation of
/// slop is not desirable, because if the game is running slowly for a long time
/// and suddenly speeds back up, it will then run too fast for a long time.
fn limit_framerate(next_frame_due: &mut Option<Instant>, options: &Options) -> Option<Duration> {
    let interval = if let Some(fps) = options.fps_limit {
        1.0 / fps
    } else {
        return None;
    };
    let interval_rust = Duration::from_secs_f64(interval);

    let &mut Some(current_frame_due) = next_frame_due else {
        // First frame presented: no delay yet.
        *next_frame_due = Some(Instant::now() + interval_rust);
        return None;
    };

    let now = Instant::now();
    *next_frame_due = if now > current_frame_due + interval_rust {
        // Too much slop has accumulated. Make the next frame wait for the next
        // interval.
        log_dbg!("Too much slop accumulated, skipping an interval.");
        Some(
            current_frame_due
                + Duration::from_secs_f64(
                    interval * (((now - current_frame_due).as_secs_f64() / interval).ceil()),
                ),
        )
    } else {
        // Time next frame based on when the current frame was due, not
        // the current time, so as to allow some slop.
        Some(current_frame_due + interval_rust)
    };

    if now < current_frame_due {
        // Frame was presented early, delay it to maintain framerate limit.
        Some(current_frame_due.saturating_duration_since(now))
    } else {
        // Frame was presented on time or late, don't delay.
        None
    }
}

// These helper functions make the state backup code easier to read, but
// more importantly, they make it free of mutable variables that wouldn't
// get caught by Rust's unused variable warnings, which are useful to check
// we actually restore the stuff we back up.

unsafe fn get_ptr(gles: &mut dyn GLES, pname: GLenum) -> *const GLvoid {
    let mut ptr = std::ptr::null();
    gles.GetPointerv(pname, &mut ptr);
    ptr
}
// Safety: caller's responsibility to use appropriate N.
unsafe fn get_ints<const N: usize>(gles: &mut dyn GLES, pname: GLenum) -> [GLint; N] {
    let mut res = [0; N];
    gles.GetIntegerv(pname, res.as_mut_ptr());
    res
}
// Safety: caller's responsibility to only use this for scalars.
unsafe fn get_int(gles: &mut dyn GLES, pname: GLenum) -> GLint {
    get_ints::<1>(gles, pname)[0]
}
// Safety: caller's responsibility to use appropriate N.
unsafe fn get_tex_env_ints<const N: usize>(
    gles: &mut dyn GLES,
    target: GLenum,
    pname: GLenum,
) -> [GLint; N] {
    let mut res = [0; N];
    gles.GetTexEnviv(target, pname, res.as_mut_ptr());
    res
}
// Safety: caller's responsibility to only use this for scalars.
unsafe fn get_tex_env_int(gles: &mut dyn GLES, target: GLenum, pname: GLenum) -> GLint {
    get_tex_env_ints::<1>(gles, target, pname)[0]
}
// Safety: caller's responsibility to use appropriate N.
unsafe fn get_floats<const N: usize>(gles: &mut dyn GLES, pname: GLenum) -> [GLfloat; N] {
    let mut res = [0.0; N];
    gles.GetFloatv(pname, res.as_mut_ptr());
    res
}
unsafe fn get_renderbuffer_size(gles: &mut dyn GLES) -> (GLsizei, GLsizei) {
    let mut width: GLint = 0;
    let mut height: GLint = 0;
    gles.GetRenderbufferParameterivOES(
        gles11::RENDERBUFFER_OES,
        gles11::RENDERBUFFER_WIDTH_OES,
        &mut width,
    );
    gles.GetRenderbufferParameterivOES(
        gles11::RENDERBUFFER_OES,
        gles11::RENDERBUFFER_HEIGHT_OES,
        &mut height,
    );
    (width, height)
}

/// Copies the pixels in a renderbuffer bound to `GL_RENDERBUFFER_BINDING_OES`
/// (which should be provided by the app) to a provided [Vec], trying to avoid
/// noticeably modifying OpenGL ES state while doing so.
///
/// This uses `glReadPixels()`, with all the associated performance risks. Any
/// existing content in the [Vec] will bereplaced. The format is RGBA8.
/// The returned values are the [Vec], the width and height.
///
/// The provided context must be current.
unsafe fn read_renderbuffer(gles: &mut dyn GLES, mut pixel_buffer: Vec<u8>) -> (Vec<u8>, u32, u32) {
    let renderbuffer: GLuint = get_int(gles, gles11::RENDERBUFFER_BINDING_OES) as _;
    let (width, height) = get_renderbuffer_size(gles);
    let width_u32: u32 = width.try_into().unwrap();
    let height_u32: u32 = height.try_into().unwrap();

    // To avoid confusing the guest app, we need to be able to undo any
    // state changes we make.
    let old_framebuffer: GLuint = get_int(gles, gles11::FRAMEBUFFER_BINDING_OES) as _;

    // Create a framebuffer we can use to read from the renderbuffer
    let mut src_framebuffer = 0;
    gles.GenFramebuffersOES(1, &mut src_framebuffer);
    gles.BindFramebufferOES(gles11::FRAMEBUFFER_OES, src_framebuffer);
    gles.FramebufferRenderbufferOES(
        gles11::FRAMEBUFFER_OES,
        gles11::COLOR_ATTACHMENT0_OES,
        gles11::RENDERBUFFER_OES,
        renderbuffer,
    );

    // Read the pixels
    let size = (width_u32 as usize)
        .checked_mul(height_u32 as usize)
        .unwrap()
        .checked_mul(4)
        .unwrap();
    pixel_buffer.clear();
    pixel_buffer.reserve_exact(size);
    let before = Instant::now();
    gles.ReadPixels(
        0,
        0,
        width,
        height,
        gles11::RGBA,
        gles11::UNSIGNED_BYTE,
        pixel_buffer.as_mut_ptr() as *mut _,
    );
    log_dbg!(
        "glReadPixels(0, 0, {}, {}, …) took {:?}",
        width,
        height,
        Instant::now().saturating_duration_since(before)
    );
    pixel_buffer.set_len(size);

    // Clean up the framebuffer object since we no longer need it.
    gles.DeleteFramebuffersOES(1, &src_framebuffer);

    // Restore the framebuffer binding
    gles.BindFramebufferOES(gles11::FRAMEBUFFER_OES, old_framebuffer);

    (pixel_buffer, width_u32, height_u32)
}

/// Copies the pixels in a renderbuffer bound to `GL_RENDERBUFFER_BINDING_OES`
/// (which should be provided by the app) to a texture and presents it with
/// [present_frame], trying to avoid noticeably modifying OpenGL ES state while
/// doing so. The front and back buffers are then swapped.
///
/// The provided context must be current.
unsafe fn present_renderbuffer(gles: &mut dyn GLES, window: &mut Window) {
    // We can't directly copy the content of the renderbuffer to the default
    // framebuffer (the window), but if we attach it to a framebuffer object, we
    // can use glCopyTexImage2D() to copy it to a texture, which we can then
    // draw to the default framebuffer via a textured quad, which can be
    // rotated, scaled or letterboxed as appropriate.

    let renderbuffer: GLuint = get_int(gles, gles11::RENDERBUFFER_BINDING_OES) as _;
    let (width, height) = get_renderbuffer_size(gles);

    // To avoid confusing the guest app, we need to be able to undo any
    // state changes we make.
    let old_framebuffer: GLuint = get_int(gles, gles11::FRAMEBUFFER_BINDING_OES) as _;
    let old_texture_2d: GLuint = get_int(gles, gles11::TEXTURE_BINDING_2D) as _;

    // Create a framebuffer we can use to read from the renderbuffer
    let mut src_framebuffer = 0;
    gles.GenFramebuffersOES(1, &mut src_framebuffer);
    gles.BindFramebufferOES(gles11::FRAMEBUFFER_OES, src_framebuffer);
    gles.FramebufferRenderbufferOES(
        gles11::FRAMEBUFFER_OES,
        gles11::COLOR_ATTACHMENT0_OES,
        gles11::RENDERBUFFER_OES,
        renderbuffer,
    );

    // Create a texture with a copy of the pixels in the framebuffer
    let mut texture: GLuint = 0;
    gles.GenTextures(1, &mut texture);
    gles.BindTexture(gles11::TEXTURE_2D, texture);
    gles.CopyTexImage2D(
        gles11::TEXTURE_2D,
        0,
        gles11::RGB as _,
        0,
        0,
        width,
        height,
        0,
    );
    // The texture will not have any mip levels so we must ensure the filter
    // does not use them, else rendering will fail.
    gles.TexParameteri(
        gles11::TEXTURE_2D,
        gles11::TEXTURE_MIN_FILTER,
        gles11::LINEAR as _,
    );

    // Clean up the framebuffer object since we no longer need it.
    // This also sets the framebuffer bindings back to zero, so rendering
    // will go to the default framebuffer (the window).
    gles.DeleteFramebuffersOES(1, &src_framebuffer);

    // Reset various things that could affect the quad or virtual cursor we're
    // going to draw. Back up the old state while doing so, so it can be
    // restored later. The app's subsequent drawing will be messed up if we
    // don't restore it.
    let old_arrays = {
        let mut old_arrays = [gles11::FALSE; gles1_on_gl2::ARRAYS.len()];
        for (is_enabled, info) in old_arrays.iter_mut().zip(gles1_on_gl2::ARRAYS.iter()) {
            gles.GetBooleanv(info.name, is_enabled);
            gles.DisableClientState(info.name);
        }
        old_arrays
    };
    let old_capabilities = {
        let mut old_capabilities = [gles11::FALSE; gles1_on_gl2::CAPABILITIES.len()];
        for (is_enabled, &name) in old_capabilities
            .iter_mut()
            .zip(gles1_on_gl2::CAPABILITIES.iter())
        {
            gles.GetBooleanv(name, is_enabled);
            gles.Disable(name);
        }
        old_capabilities
    };
    let old_matrix_mode: GLenum = get_int(gles, gles11::MATRIX_MODE) as _;
    for mode in [gles11::MODELVIEW, gles11::PROJECTION, gles11::TEXTURE] {
        gles.MatrixMode(mode);
        gles.PushMatrix();
        gles.LoadIdentity();
    }
    let old_color: [GLfloat; 4] = get_floats(gles, gles11::CURRENT_COLOR);
    gles.Color4f(1.0, 1.0, 1.0, 1.0);

    // Back up other things that will be modified while drawing.
    let old_viewport: (GLint, GLint, GLsizei, GLsizei) = {
        let [x, y, width, height] = get_ints(gles, gles11::VIEWPORT);
        (x, y, width as _, height as _)
    };
    let old_clear_color: [GLfloat; 4] = get_floats(gles, gles11::COLOR_CLEAR_VALUE);
    let old_array_buffer: GLuint = get_int(gles, gles11::ARRAY_BUFFER_BINDING) as _;
    let old_vertex_array_binding: GLuint = get_int(gles, gles11::VERTEX_ARRAY_BUFFER_BINDING) as _;
    let old_vertex_array_size: GLint = get_int(gles, gles11::VERTEX_ARRAY_SIZE);
    let old_vertex_array_type: GLenum = get_int(gles, gles11::VERTEX_ARRAY_TYPE) as _;
    let old_vertex_array_stride: GLsizei = get_int(gles, gles11::VERTEX_ARRAY_STRIDE) as _;
    let old_vertex_array_pointer = get_ptr(gles, gles11::VERTEX_ARRAY_POINTER);
    let old_tex_coord_array_binding: GLuint =
        get_int(gles, gles11::TEXTURE_COORD_ARRAY_BUFFER_BINDING) as _;
    let old_tex_coord_array_size: GLint = get_int(gles, gles11::TEXTURE_COORD_ARRAY_SIZE);
    let old_tex_coord_array_type: GLenum = get_int(gles, gles11::TEXTURE_COORD_ARRAY_TYPE) as _;
    let old_tex_coord_array_stride: GLsizei =
        get_int(gles, gles11::TEXTURE_COORD_ARRAY_STRIDE) as _;
    let old_tex_coord_array_pointer = get_ptr(gles, gles11::TEXTURE_COORD_ARRAY_POINTER);
    let old_blend_sfactor: GLenum = get_int(gles, gles11::BLEND_SRC) as _;
    let old_blend_dfactor: GLenum = get_int(gles, gles11::BLEND_DST) as _;

    let old_tex_env_mode = get_tex_env_int(gles, gles11::TEXTURE_ENV, gles11::TEXTURE_ENV_MODE);
    // if the mode is REPLACE, we don't have to reset the other texture
    // environment values
    let tex_env_mode_arr = [gles11::REPLACE; 1];
    gles.TexEnviv(
        gles11::TEXTURE_ENV,
        gles11::TEXTURE_ENV_MODE,
        tex_env_mode_arr.as_ptr().cast(),
    );

    // Draw the quad
    present_frame(
        gles,
        window.viewport(),
        window.rotation_matrix(),
        window.virtual_cursor_visible_at(),
    );

    // Clean up the texture
    gles.DeleteTextures(1, &texture);

    // Restore all the state saved before rendering
    for (&is_enabled, info) in old_arrays.iter().zip(gles1_on_gl2::ARRAYS.iter()) {
        match is_enabled {
            gles11::TRUE => gles.EnableClientState(info.name),
            gles11::FALSE => gles.DisableClientState(info.name),
            _ => unreachable!(),
        }
    }
    for (&is_enabled, &name) in old_capabilities
        .iter()
        .zip(gles1_on_gl2::CAPABILITIES.iter())
    {
        match is_enabled {
            gles11::TRUE => gles.Enable(name),
            gles11::FALSE => gles.Disable(name),
            _ => unreachable!(),
        }
    }
    for mode in [gles11::MODELVIEW, gles11::PROJECTION, gles11::TEXTURE] {
        gles.MatrixMode(mode);
        gles.PopMatrix();
    }
    gles.MatrixMode(old_matrix_mode);
    gles.Color4f(old_color[0], old_color[1], old_color[2], old_color[3]);
    gles.Viewport(
        old_viewport.0,
        old_viewport.1,
        old_viewport.2,
        old_viewport.3,
    );
    gles.ClearColor(
        old_clear_color[0],
        old_clear_color[1],
        old_clear_color[2],
        old_clear_color[3],
    );
    // GL_ARRAY_BUFFER is implicitly used by the Pointer functions but is also
    // an independent binding.
    gles.BindBuffer(gles11::ARRAY_BUFFER, old_vertex_array_binding);
    gles.VertexPointer(
        old_vertex_array_size,
        old_vertex_array_type,
        old_vertex_array_stride,
        old_vertex_array_pointer,
    );
    gles.BindBuffer(gles11::ARRAY_BUFFER, old_tex_coord_array_binding);
    gles.TexCoordPointer(
        old_tex_coord_array_size,
        old_tex_coord_array_type,
        old_tex_coord_array_stride,
        old_tex_coord_array_pointer,
    );
    gles.BindBuffer(gles11::ARRAY_BUFFER, old_array_buffer);
    gles.BlendFunc(old_blend_sfactor, old_blend_dfactor);

    let old_tex_env_mode_arr = [old_tex_env_mode; 1];
    gles.TexEnviv(
        gles11::TEXTURE_ENV,
        gles11::TEXTURE_ENV_MODE,
        old_tex_env_mode_arr.as_ptr().cast(),
    );

    // SDL2's documentation warns 0 should be bound to the draw framebuffer
    // when swapping the window, so this is the perfect moment.
    window.swap_window();

    // Restore the other bindings
    gles.BindTexture(gles11::TEXTURE_2D, old_texture_2d);
    gles.BindFramebufferOES(gles11::FRAMEBUFFER_OES, old_framebuffer);

    //{ let err = gl21::GetError(); if err != 0 { panic!("{:#x}", err); } }
}<|MERGE_RESOLUTION|>--- conflicted
+++ resolved
@@ -280,19 +280,6 @@
             renderbuffer as _
         };
 
-<<<<<<< HEAD
-        let &drawable = objc
-            .borrow::<EAGLContextHostObject>(this)
-            .renderbuffer_drawable_bindings
-            .get(&renderbuffer)
-            .expect("Can't present a renderbuffer not bound to a drawable!");
-
-        // We're presenting to the opaque CAEAGLLayer that covers the screen.
-        // We can use the fast path where we skip composition and present directly.
-        if drawable == fullscreen_layer {
-            log_dbg!(
-                "Layer {:?} is the fullscreen layer, presenting renderbuffer {:?} directly (fast path).",
-=======
     let Some(&drawable) = env
         .objc
         .borrow::<EAGLContextHostObject>(this)
@@ -323,7 +310,6 @@
             // indicate a bug.
             log!(
                 "Layer {:?} is not the fullscreen layer {:?}, skipping presentation of renderbuffer {:?}!",
->>>>>>> 8b3ffbfb
                 drawable,
                 renderbuffer,
             );
