--- conflicted
+++ resolved
@@ -1315,83 +1315,6 @@
     msg_class![env; NSData dataWithBytesNoCopy:(c_string.cast_void()) length:length]
 }
 
-<<<<<<< HEAD
-- (id)lengthOfBytesUsingEncoding:(NSStringEncoding)encoding {
-    assert!(encoding == NSUTF8StringEncoding || encoding == NSASCIIStringEncoding);
-
-    // TODO: refactor with UTF8String method
-    let string = to_rust_string(env, this);
-    let c_string = env.mem.alloc_and_write_cstr(string.as_bytes());
-    let length: NSUInteger = (string.len() + 1).try_into().unwrap();
-
-    msg_class![env; NSData dataWithBytesNoCopy:(c_string.cast_void()) length:length]
-}
-
--(NSRange)lineRangeForRange:(NSRange)range {
-    // IMM: TEST edge cases !!!!!
-    let host_object = env.objc.borrow_mut::<StringHostObject>(this);
-    let (string, _) = host_object.convert_to_utf16_inplace();
-    // Matches simulator, NSRange { len, 0 } is valid.
-    assert!(range.location + range.length <= string.len() as u32);
-
-    // Go backwards from start to find beginning:
-    let mut idx = range.location.saturating_sub(1);
-    while idx != 0 {
-        match string[idx as usize] {
-            // These are all characters considered line seperators, see
-            // https://developer.apple.com/documentation/foundation/nsstring
-            // /1415111-getlinestart?language=objc
-            0x000A | 0x000D | 0x0085 | 0x2028 | 0x2029 => break,
-            _ => {}
-        }
-        idx -= 1;
-    }
-    let range_start =
-        if idx != 0 || matches!(string[0], 0x000A | 0x000D | 0x0085 | 0x2028 | 0x2029) {
-            idx + 1
-        } else {
-            idx
-        };
-
-    // Go forwards from range end to find end:
-    let mut idx = range.location + range.length;
-    while (idx as usize) < string.len() {
-        match string[idx as usize] {
-            0x000A | 0x0085 | 0x2028 | 0x2029 => {
-                idx += 1;
-                break;
-            }
-            // CRLF is considered one "line seperator", but CR on it's
-            // own is also considered a line seperator.
-            0x000D => {
-                idx += 1;
-                if (idx as usize) < string.len() && string[idx as usize] == 0x000A {
-                    idx += 1;
-                }
-                break;
-            }
-            _ => {}
-        }
-        idx += 1;
-    }
-    let out = NSRange {
-        location: range_start,
-        length: idx - range_start,
-    };
-    out
-}
-
--(id) substringWithRange:(NSRange)range {
-    let host_object = env.objc.borrow_mut::<StringHostObject>(this);
-    let (orig_string, _) = host_object.convert_to_utf16_inplace();
-    let host_string =
-        orig_string[(range.location as usize)..((range.location + range.length) as usize)].to_vec();
-    // from_u16_slice is copied here to keep the borrow checker happy.
-    let string: id = msg_class![env; _touchHLE_NSString alloc];
-    let host_object: &mut StringHostObject = env.objc.borrow_mut(string);
-    *host_object = StringHostObject::Utf16(host_string);
-    string
-=======
 - (id)substringWithRange:(NSRange)range {
     let host_object = env.objc.borrow_mut::<StringHostObject>(this);
     let (orig_string, did_convert) = host_object.convert_to_utf16_inplace();
@@ -1402,7 +1325,6 @@
         orig_string[(range.location as usize)..((range.location + range.length) as usize)].to_vec();
     let res = from_u16_vec(env, host_string);
     autorelease(env, res)
->>>>>>> 9033b938
 }
 
 @end
@@ -1527,12 +1449,7 @@
     string
 }
 
-<<<<<<< HEAD
-/// Shortcut for host code, roughly equivalent to
-/// `[[NSString alloc] initWithUTF8String:]` in the proper API.
-=======
 /// Shortcut for host code, allocs and inits with the given u16 vec.
->>>>>>> 9033b938
 pub fn from_u16_vec(env: &mut Environment, from: Vec<u16>) -> id {
     let string: id = msg_class![env; _touchHLE_NSString alloc];
     let host_object: &mut StringHostObject = env.objc.borrow_mut(string);
