/*
 * This Source Code Form is subject to the terms of the Mozilla Public
 * License, v. 2.0. If a copy of the MPL was not distributed with this
 * file, You can obtain one at https://mozilla.org/MPL/2.0/.
 */
//! The `NSString` class cluster, including `NSMutableString`.
//!
//! Resources:
//! - Apple's [String Programming Guide](https://developer.apple.com/library/archive/documentation/Cocoa/Conceptual/Strings/introStrings.html)

mod path_algorithms;

use super::{ns_array, unichar};
use super::{
    NSComparisonResult, NSNotFound, NSOrderedAscending, NSOrderedDescending, NSOrderedSame,
    NSRange, NSUInteger,
};
use crate::abi::VaList;
use crate::frameworks::core_foundation::CFRange;
use crate::frameworks::core_graphics::{CGFloat, CGPoint, CGRect, CGSize};
use crate::frameworks::uikit::ui_font::{
    self, UILineBreakMode, UILineBreakModeWordWrap, UITextAlignment, UITextAlignmentLeft,
};
use crate::fs::GuestPath;
use crate::mach_o::MachO;
use crate::mem::{guest_size_of, ConstPtr, ConstVoidPtr, GuestUSize, Mem, MutPtr, Ptr, SafeRead};
use crate::objc::{
    autorelease, id, msg, msg_class, nil, objc_classes, retain, Class, ClassExports, HostObject,
    NSZonePtr, ObjC,
};
use crate::{fs, Environment};
use std::borrow::Cow;
use std::collections::HashMap;
use std::io::Write;
use std::iter::Peekable;
use std::string::FromUtf16Error;

pub type NSStringEncoding = NSUInteger;
pub const NSASCIIStringEncoding: NSUInteger = 1;
pub const NSUTF8StringEncoding: NSUInteger = 4;
pub const NSUnicodeStringEncoding: NSUInteger = 10;
pub const NSMacOSRomanStringEncoding: NSUInteger = 30;
pub const NSUTF16StringEncoding: NSUInteger = NSUnicodeStringEncoding;
pub const NSUTF16BigEndianStringEncoding: NSUInteger = 0x90000100;
pub const NSUTF16LittleEndianStringEncoding: NSUInteger = 0x94000100;

pub type NSStringCompareOptions = NSUInteger;
pub const NSCaseInsensitiveSearch: NSUInteger = 1;
pub const NSLiteralSearch: NSUInteger = 2;
pub const NSBackwardsSearch: NSUInteger = 4;
pub const NSNumericSearch: NSUInteger = 64;

/// Encodings that C strings (null-terminated byte strings) can use.
const C_STRING_FRIENDLY_ENCODINGS: &[NSStringEncoding] =
    &[NSASCIIStringEncoding, NSUTF8StringEncoding];

pub const NSMaximumStringLength: NSUInteger = (i32::MAX - 1) as _;

#[derive(Default)]
pub struct State {
    static_str_pool: HashMap<&'static str, id>,
}
impl State {
    fn get(env: &mut Environment) -> &mut Self {
        &mut env.framework_state.foundation.ns_string
    }
}

/// Constant strings embedded in the app binary use this struct. The name is
/// according to Ghidra, the rest is guesswork.
#[allow(non_camel_case_types)]
struct cfstringStruct {
    _isa: Class,
    flags: u32,
    bytes: ConstPtr<u8>,
    length: NSUInteger,
}
unsafe impl SafeRead for cfstringStruct {}

type Utf16String = Vec<u16>;

/// Belongs to _touchHLE_NSString.
enum StringHostObject {
    Utf8(Cow<'static, str>),
    /// Not necessarily well-formed UTF-16: might contain unpaired surrogates.
    Utf16(Utf16String),
}
impl HostObject for StringHostObject {}
impl StringHostObject {
    fn decode(bytes: Cow<[u8]>, encoding: NSStringEncoding) -> StringHostObject {
        if bytes.len() == 0 {
            return StringHostObject::Utf8(Cow::Borrowed(""));
        }

        // TODO: error handling

        match encoding {
            NSASCIIStringEncoding => {
                assert!(bytes.iter().all(|byte| byte.is_ascii()));
                // Safety: guaranteed by above assertion
                let string = unsafe { String::from_utf8_unchecked(bytes.into_owned()) };
                StringHostObject::Utf8(Cow::Owned(string))
            }
            NSUTF8StringEncoding => {
                let string = String::from_utf8(bytes.into_owned()).unwrap();
                StringHostObject::Utf8(Cow::Owned(string))
            }
            NSUTF16StringEncoding
            | NSUTF16BigEndianStringEncoding
            | NSUTF16LittleEndianStringEncoding => {
                assert!(bytes.len() % 2 == 0);

                let is_big_endian = match encoding {
                    NSUTF16BigEndianStringEncoding => true,
                    NSUTF16LittleEndianStringEncoding => false,
                    NSUTF16StringEncoding => match &bytes[0..2] {
                        [0xFE, 0xFF] => true,
                        [0xFF, 0xFE] => false,
                        // Assuming NSUTF16LittleEndianStringEncoding if no BOM
                        // is present
                        // TODO: it seems that foundation can prefix string
                        // with BOM bytes?
                        _ => false,
                    },
                    _ => unreachable!(),
                };
                // TODO: Should the BOM be stripped? Always/sometimes/never?

                StringHostObject::Utf16(if is_big_endian {
                    bytes
                        .chunks(2)
                        .map(|chunk| u16::from_be_bytes(chunk.try_into().unwrap()))
                        .collect()
                } else {
                    bytes
                        .chunks(2)
                        .map(|chunk| u16::from_le_bytes(chunk.try_into().unwrap()))
                        .collect()
                })
            }
            _ => panic!("Unimplemented encoding: {:#x}", encoding),
        }
    }
    fn to_utf8(&self) -> Result<Cow<'static, str>, FromUtf16Error> {
        match self {
            StringHostObject::Utf8(utf8) => Ok(utf8.clone()),
            StringHostObject::Utf16(utf16) => Ok(Cow::Owned(String::from_utf16(utf16)?)),
        }
    }
    /// Mutate the object, converting to UTF-16 if the string was not already
    /// UTF-16. Returns a reference to the UTF-16 content and a boolean that is
    /// [true] if a conversion happened.
    fn convert_to_utf16_inplace(&mut self) -> (&mut Utf16String, bool) {
        let converted = match self {
            Self::Utf8(_) => {
                *self = Self::Utf16(self.iter_code_units().collect());
                true
            }
            Self::Utf16(_) => false,
        };
        let Self::Utf16(utf16) = self else {
            unreachable!();
        };
        (utf16, converted)
    }
    /// Iterate over the string as UTF-16 code units.
    fn iter_code_units(&self) -> CodeUnitIterator {
        match self {
            StringHostObject::Utf8(utf8) => CodeUnitIterator::Utf8(utf8.encode_utf16()),
            StringHostObject::Utf16(utf16) => CodeUnitIterator::Utf16(utf16.iter()),
        }
    }
}

enum CodeUnitIterator<'a> {
    Utf8(std::str::EncodeUtf16<'a>),
    Utf16(std::slice::Iter<'a, u16>),
}
impl<'a> Iterator for CodeUnitIterator<'a> {
    type Item = u16;

    fn next(&mut self) -> Option<u16> {
        match self {
            CodeUnitIterator::Utf8(iter) => iter.next(),
            CodeUnitIterator::Utf16(iter) => iter.next().copied(),
        }
    }
}
impl<'a> Clone for CodeUnitIterator<'a> {
    fn clone(&self) -> Self {
        match self {
            CodeUnitIterator::Utf8(iter) => CodeUnitIterator::Utf8(iter.clone()),
            CodeUnitIterator::Utf16(iter) => CodeUnitIterator::Utf16(iter.clone()),
        }
    }
}
impl<'a> CodeUnitIterator<'a> {
    /// If the sequence of code units in `prefix` is a prefix of `self`,
    /// return [Some] with `self` advanced past that prefix, otherwise [None].
    fn strip_prefix(&self, prefix: &CodeUnitIterator) -> Option<Self> {
        let mut self_match = self.clone();
        let mut prefix_match = prefix.clone();
        loop {
            match prefix_match.next() {
                None => {
                    return Some(self_match);
                }
                Some(prefix_c) => {
                    let self_c = self_match.next();
                    if self_c != Some(prefix_c) {
                        return None;
                    }
                }
            }
        }
    }
}

/// Helper for formatting methods. They can't call eachother currently due to
/// full vararg passthrough being missing.
pub fn with_format(env: &mut Environment, format: id, args: VaList) -> String {
    let format_string = to_rust_string(env, format);

    log_dbg!("Formatting {:?} ({:?})", format, format_string);

    let res = crate::libc::stdio::printf::printf_inner::<true, _>(
        env,
        |_, idx| {
            if idx as usize == format_string.len() {
                b'\0'
            } else {
                format_string.as_bytes()[idx as usize]
            }
        },
        args,
    );
    // TODO: what if it's not valid UTF-8?
    String::from_utf8(res).expect("REASON")
}

pub fn from_rust_ordering(ordering: std::cmp::Ordering) -> NSComparisonResult {
    match ordering {
        std::cmp::Ordering::Less => NSOrderedAscending,
        std::cmp::Ordering::Equal => NSOrderedSame,
        std::cmp::Ordering::Greater => NSOrderedDescending,
    }
}

pub const CLASSES: ClassExports = objc_classes! {

(env, this, _cmd);

// NSString is an abstract class. A subclass must provide:
// - (NSUInteger)length;
// - (unichar)characterAtIndex:(NSUInteger)index;
// We can pick whichever subclass we want for the various alloc methods.
// For the time being, that will always be _touchHLE_NSString.
@implementation NSString: NSObject

+ (id)allocWithZone:(NSZonePtr)zone {
    // NSString might be subclassed by something which needs allocWithZone:
    // to have the normal behaviour. Unimplemented: call superclass alloc then.
    assert!(this == env.objc.get_known_class("NSString", &mut env.mem));
    msg_class![env; _touchHLE_NSString allocWithZone:zone]
}

+ (id)pathWithComponents:(NSUInteger)from {
    let mut res_utf16: Utf16String = Vec::with_capacity(from as usize);

    for_each_code_unit(env, this, |idx, c| {
        if idx >= from {
            res_utf16.push(c);
        }
    });

    let res = msg_class![env; _touchHLE_NSString alloc];
    *env.objc.borrow_mut(res) = StringHostObject::Utf16(res_utf16);
    autorelease(env, res)
}

+ (id)stringWithString:(id)string { // NSString*
    let new: id = msg![env; this alloc];
    let new: id = msg![env; new initWithString:string];
    autorelease(env, new)
}

+ (id)stringWithUTF8String:(ConstPtr<u8>)utf8_string {
    let new: id = msg![env; this alloc];
    let new: id = msg![env; new initWithUTF8String:utf8_string];
    autorelease(env, new)
}

+ (id)stringWithCString:(ConstPtr<u8>)c_string {
    let new: id = msg![env; this alloc];
    let new: id = msg![env; new initWithCString:c_string];
    autorelease(env, new)
}

+ (id)stringWithCString:(ConstPtr<u8>)c_string
               encoding:(NSStringEncoding)encoding {
    let new: id = msg![env; this alloc];
    let new: id = msg![env; new initWithCString:c_string encoding:encoding];
    autorelease(env, new)
}

+ (id)stringWithContentsOfFile:(id)path // NSString*
                      encoding:(NSStringEncoding)encoding
                         error:(MutPtr<id>)error { // NSError**
    let new: id = msg![env; this alloc];
    let new: id = msg![env; new initWithContentsOfFile:path
                                              encoding:encoding
                                                 error:error];
    autorelease(env, new)
}

+ (id)stringWithContentsOfURL:(id)url // NSURL*
                  encoding:(NSStringEncoding)encoding
                     error:(MutPtr<id>)error { // NSError**
    let path: id = msg![env; url path];
    msg_class![env; NSString stringWithContentsOfFile:path encoding:encoding error:error]
}

+ (id)stringWithFormat:(id)format, // NSString*
                       ...args {
    let res = with_format(env, format, args.start());
    let res = from_rust_string(env, res);
    autorelease(env, res)
}

+ (id)stringWithString:(id)string {
    let new: id = msg![env; this alloc];
    let new: id = msg![env; new initWithString:string];
    autorelease(env, new)
}

// These are the two methods that have to be overridden by subclasses, so these
// implementations don't have to care about foreign subclasses.
- (NSUInteger)length {
    let host_object = env.objc.borrow_mut::<StringHostObject>(this);

    // To know what length the string has in UTF-16, we need to convert it to
    // UTF-16. If `length` is used, it's likely other methods that operate on
    // UTF-16 code unit boundaries will also be used (e.g. `characterAt:`), so
    // persisting the UTF-16 version lets us potentially optimize future method
    // calls. This is a heuristic though and won't always be optimal.
    let (utf16, did_convert) = host_object.convert_to_utf16_inplace();
    if did_convert {
        log_dbg!("[{:?} length]: converted string to UTF-16", this);
    }

    utf16.len().try_into().unwrap()
}
- (u16)characterAtIndex:(NSUInteger)index {
    let host_object = env.objc.borrow_mut::<StringHostObject>(this);

    // The string has to be in UTF-16 to get O(1) rather than O(n) indexing, and
    // it's likely this method will be called many times, so converting it to
    // UTF-16 as early as possible and persisting that representation is
    // probably best for performance. This is a heuristic though and won't
    // always be optimal.
    let (utf16, did_convert) = host_object.convert_to_utf16_inplace();
    if did_convert {
        log_dbg!("[{:?} characterAtIndex:{:?}]: converted string to UTF-16", this, index);
    }

    // TODO: raise exception instead of panicking?
    utf16[index as usize]
}

- (NSRange)rangeOfString:(id)search_string {
    msg![env; this rangeOfString:search_string options:0u32]
}

- (NSRange)rangeOfString:(id)search_string
                 options:(NSStringCompareOptions)options { // NSString *
    log_dbg!(
        "[(NSString *){} rangeOfString:{} options:{}]",
        to_rust_string(env, this), to_rust_string(env, search_string), options
    );
    let len: NSUInteger = msg![env; this length];
    let len_search: NSUInteger = msg![env; search_string length];
    if len_search == 0 {
        return NSRange { location: NSNotFound as NSUInteger, length: 0 };
    }
    // TODO: other search options
    // TODO: OR'ing of options
    match options {
        // 0 is for default options, which is NSLiteralSearch
        NSLiteralSearch | 0 => {
            for i in 0..len {
                if is_match_at_position(env, this, search_string, i, len, len_search, |a, b| a == b) {
                    return NSRange { location: i, length: len_search }
                }
            }
        },
        NSCaseInsensitiveSearch => {
            let compare = |a, b| {
                let (Some(a_c), Some(b_c)) = (char::from_u32(a as u32), char::from_u32(b as u32)) else {
                    panic!("Invalid chars in the strings!");
                };
                a_c.to_lowercase().eq(b_c.to_lowercase())
            };
            for i in 0..len {
                if is_match_at_position(env, this, search_string, i, len, len_search, compare) {
                    return NSRange { location: i, length: len_search }
                }
            }
        },
        NSBackwardsSearch => {
            for i in (0..len).rev() {
                if is_match_at_position(env, this, search_string, i, len, len_search, |a, b| a == b) {
                    return NSRange { location: i, length: len_search }
                }
            }
        },
        _ => unimplemented!("options {}", options)
    }
    NSRange { location: NSNotFound as NSUInteger, length: 0 }
}

// TODO: define and use NSRange
- (CFRange)rangeOfString:(id)searchString { // NSString *
    let len: NSUInteger = msg![env; this length];
    let len_search: NSUInteger = msg![env; searchString length];
    if len_search == 0 {
        // TODO: define NSFound
        return CFRange { location: 0x7fffffff, length: 0 };
    }
    for i in 0..len {
        let mut match_found = true;
        for j in 0..len_search {
            if (i + j) >= len {
                match_found = false;
                break;
            }
            let a_c: u16 = msg![env; this characterAtIndex:(i + j)];
            let b_c: u16 = msg![env; searchString characterAtIndex:j];
            if a_c != b_c {
                match_found = false;
                break;
            }
        }
        if match_found {
            return CFRange { location: i.try_into().unwrap(), length: len_search.try_into().unwrap() }
        }
    }
    // TODO: define NSFound
    CFRange { location: 0x7fffffff, length: 0 }
}

- (id)description {
    this
}
// TODO: debugDescription, localized description (is that a thing for NSString?)

- (NSUInteger)hash {
    // TODO: avoid copying
    super::hash_helper(&to_rust_string(env, this))
}
- (bool)isEqualTo:(id)other {
    if this == other {
        return true;
    }
    let class: Class = msg_class![env; NSString class];
    if !msg![env; other isKindOfClass:class] {
        return false;
    }
    // TODO: avoid copying
    to_rust_string(env, this) == to_rust_string(env, other)
}
- (bool)isEqualToString:(id)other { // NSString*
    if this == other {
        return true;
    }
    // TODO: avoid copying
    to_rust_string(env, this) == to_rust_string(env, other)
}

- (bool)hasPrefix:(id)str { // NSString*
    // TODO: avoid copying
    let str = to_rust_string(env, str).to_string();
    to_rust_string(env, this).starts_with(&str)
}

- (NSComparisonResult)localizedCompare:(id)other { // NSString*
    // TODO: use current locale
    // TODO: support `compatibility equivalence` in the Unicode standard
    // More info: https://www.objc.io/issues/9-strings/unicode/
    assert!(to_rust_string(env, this).is_ascii());
    assert!(to_rust_string(env, other).is_ascii());
    msg![env; this compare:other]
}

- (NSComparisonResult)compare:(id)other { // NSString*
    msg![env; this compare:other options:NSLiteralSearch]
}

- (NSComparisonResult)caseInsensitiveCompare:(id)other { //NSString*
    msg![env; this compare:other options:NSCaseInsensitiveSearch]
}

- (NSComparisonResult)compare:(id)other options:(NSStringCompareOptions)mask { // NSString*
    fn ascii_number(iter: &mut Peekable<CodeUnitIterator>, leftmost_digit: char) -> u32 {
        let mut num = leftmost_digit.to_digit(10).unwrap();
        while let Some(a_digit_char) = iter.next_if(
            |&x| char::from_u32(x as u32).map_or(false, |y| y.is_ascii_digit())
        ) {
            num = num * 10 + char::from_u32(a_digit_char as u32).unwrap().to_digit(10).unwrap();
        }
        num
    }

    assert_ne!(other, nil);

    // TODO: support foreign subclasses (perhaps via a helper function that
    // copies the string first)
    let mut a_iter = env.objc.borrow::<StringHostObject>(this).iter_code_units().peekable();
    let mut b_iter = env.objc.borrow::<StringHostObject>(other).iter_code_units().peekable();

    // By default, no mask is a literal search
    let mask = if mask == 0 {
        NSLiteralSearch
    } else {
        mask
    };

    // TODO: OR'ing of compare options
    match mask {
        NSCaseInsensitiveSearch => {
            loop {
                let a_next = a_iter.next();
                let b_next = b_iter.next();
                let (Some(a_unit), Some(b_unit)) = (a_next, b_next) else {
                    return from_rust_ordering(a_next.cmp(&b_next));
                };
                let (Some(a_c), Some(b_c)) = (char::from_u32(a_unit as u32), char::from_u32(b_unit as u32)) else {
                    panic!("Invalid chars in the strings!");
                };

                let insensitive_order = a_c.to_lowercase().cmp(b_c.to_lowercase());
                if insensitive_order != std::cmp::Ordering::Equal {
                    return from_rust_ordering(insensitive_order);
                }
            }
        },
        NSLiteralSearch => {
            from_rust_ordering(a_iter.cmp(b_iter))
        },
        NSNumericSearch => {
            loop {
                let a_next = a_iter.next();
                let b_next = b_iter.next();
                let (Some(a_unit), Some(b_unit)) = (a_next, b_next) else {
                    return from_rust_ordering(a_next.cmp(&b_next));
                };
                let (Some(a_c), Some(b_c)) = (char::from_u32(a_unit as u32), char::from_u32(b_unit as u32)) else {
                    panic!("Invalid chars in the strings!");
                };

                if a_c.is_ascii_digit() && b_c.is_ascii_digit() {
                    let a_int = ascii_number(&mut a_iter, a_c);
                    let b_int = ascii_number(&mut b_iter, b_c);

                    let numeric_order = a_int.cmp(&b_int);
                    if numeric_order != std::cmp::Ordering::Equal {
                        return from_rust_ordering(numeric_order);
                    }
                } else {
                    let char_order = a_c.cmp(&b_c);
                    if char_order != std::cmp::Ordering::Equal {
                        return from_rust_ordering(char_order);
                    }
                }
            }
        },
        mask => unimplemented!("Other mask: {mask}"),
    }
}

// NSCopying implementation
- (id)copyWithZone:(NSZonePtr)_zone {
    retain(env, this)
}

- (ConstPtr<u8>)fileSystemRepresentation {
    let src = to_rust_string(env, this);
    log!("fsr {}", src);
    msg![env; this UTF8String]
}

- (bool)getCString:(MutPtr<u8>)buffer
         maxLength:(NSUInteger)buffer_size
          encoding:(NSStringEncoding)encoding {
    // TODO: other encodings
    assert!(encoding == NSUTF8StringEncoding || encoding == NSASCIIStringEncoding);

    let src = to_rust_string(env, this);
    if encoding == NSASCIIStringEncoding {
        assert!(src.as_bytes().iter().all(|byte| byte.is_ascii()));
    }
    let dest = env.mem.bytes_at_mut(buffer, buffer_size);
    if dest.len() < src.as_bytes().len() + 1 { // include null terminator
        return false;
    }

    for (i, &byte) in src.as_bytes().iter().chain(b"\0".iter()).enumerate() {
        dest[i] = byte;
    }

    true
}
- (())getCString:(MutPtr<u8>)buffer {
    // This is a deprecated method nobody should use, but unfortunately, it is
    // used. The encoding it should use is [NSString defaultCStringEncoding]
    // but I don't want to figure out what that is on all platforms, and the use
    // I've seen of this method was on ASCII strings, so let's just hardcode
    // UTF-8 and hope that works.

    // Prevent slice out-of-range error
    let length = (u32::MAX - buffer.to_bits()).min(NSMaximumStringLength);
    let res: bool = msg![env; this getCString:buffer
                                    maxLength:length
                                     encoding:NSUTF8StringEncoding];
    assert!(res);
}

- (id)componentsSeparatedByString:(id)separator { // NSString*
    // TODO: support foreign subclasses (perhaps via a helper function that
    // copies the string first)
    let mut main_iter = env.objc.borrow::<StringHostObject>(this)
        .iter_code_units();
    let sep_iter = env.objc.borrow::<StringHostObject>(separator)
        .iter_code_units();

    // TODO: zero-length separator support
    assert!(sep_iter.clone().next().is_some());

    let mut components = Vec::<Utf16String>::new();
    let mut current_component: Utf16String = Vec::new();
    loop {
        if let Some(new_main_iter) = main_iter.strip_prefix(&sep_iter) {
            // matched separator, end current component
            components.push(std::mem::take(&mut current_component));
            main_iter = new_main_iter;
        } else {
            // no separator match, extend the current component
            match main_iter.next() {
                Some(cur) => current_component.push(cur),
                None => break,
            }
        }
    }
    components.push(current_component);

    // TODO: For a foreign subclass of NSString, do we have to return that
    // subclass? The signature implies this isn't the case and it's probably not
    // worth the effort, but it's an interesting question.
    let class = env.objc.get_known_class("_touchHLE_NSString", &mut env.mem);

    let component_ns_strings = components.drain(..).map(|utf16| {
        let host_object = Box::new(StringHostObject::Utf16(utf16));
        env.objc.alloc_object(class, host_object, &mut env.mem)
    }).collect();
    let array = ns_array::from_vec(env, component_ns_strings);
    autorelease(env, array)
}

- (())getCharacters:(MutPtr<unichar>)buffer {
    let host_object = env.objc.borrow_mut::<StringHostObject>(this);

    // this conversion maybe not most optimal heuristic
    let (utf16, did_convert) = host_object.convert_to_utf16_inplace();
    if did_convert {
        log_dbg!("[{:?} getCharacters:{:?}]: converted string to UTF-16", this, buffer);
    }

    let len: GuestUSize = guest_size_of::<unichar>() * utf16.len() as GuestUSize;
    let tmp_vec: Vec<u8> = utf16.iter().flat_map(|c| u16::to_le_bytes(*c)).collect();
    _ = env.mem.bytes_at_mut(buffer.cast(), len).write(tmp_vec.as_slice()).unwrap();
}

- (ConstPtr<u8>)cStringUsingEncoding:(NSStringEncoding)encoding {
    // TODO: avoid copying
    let string = to_rust_string(env, this);
    // TODO: other encodings
    let bytes: Vec<u8> = match encoding {
        NSASCIIStringEncoding | NSMacOSRomanStringEncoding => {
            // TODO: properly support Mac OS Roman encoding.
            // The first 128 characters are identical to the ASCII
            assert!(string.as_bytes().iter().all(|byte| byte.is_ascii()));
            string.as_bytes().to_vec()
        },
        NSUTF8StringEncoding => {
            string.as_bytes().to_vec()
        },
        NSUTF16LittleEndianStringEncoding => string.encode_utf16().flat_map(u16::to_le_bytes).collect(),
        _ => unimplemented!()
    };
    let null_size: GuestUSize = match encoding {
        NSUTF8StringEncoding | NSASCIIStringEncoding | NSMacOSRomanStringEncoding => 1,
        NSUTF16LittleEndianStringEncoding => 2,
        _ => unimplemented!()
    };
    let bytes_size = bytes.len() as GuestUSize;
    let total_size: GuestUSize = bytes_size + null_size;
    let c_string: MutPtr<u8> = env.mem.alloc(total_size).cast();
    _ = env.mem.bytes_at_mut(c_string, bytes_size).write(&bytes).unwrap();
    assert_eq!(env.mem.read(c_string + total_size - 1), b'\0');
    // NSData will handle releasing the string (it is autoreleased)
    let _: id = msg_class![env; NSData dataWithBytesNoCopy:(c_string.cast_void())
                                                    length:total_size];
    c_string.cast_const()
}

- (ConstPtr<u8>)cString {
    // TODO: use default C-string encoding of the current locale
    // TODO: raise NSCharacterConversionException if couldn't represent
    msg![env; this UTF8String]
}

- (ConstPtr<u8>)UTF8String {
    msg![env; this cStringUsingEncoding:NSUTF8StringEncoding]
}

- (id)substringToIndex:(NSUInteger)to {
    let mut res_utf16: Utf16String = Vec::with_capacity(to as usize);

    for_each_code_unit(env, this, |idx, c| {
        if idx < to {
            res_utf16.push(c);
        }
    });

    let res = msg_class![env; _touchHLE_NSString alloc];
    *env.objc.borrow_mut(res) = StringHostObject::Utf16(res_utf16);
    autorelease(env, res)
}

- (id)substringFromIndex:(NSUInteger)from {
    let mut res_utf16: Utf16String = Vec::with_capacity(from as usize);

    for_each_code_unit(env, this, |idx, c| {
        if idx >= from {
            res_utf16.push(c);
        }
    });

    let res = msg_class![env; _touchHLE_NSString alloc];
    *env.objc.borrow_mut(res) = StringHostObject::Utf16(res_utf16);
    autorelease(env, res)
}

- (id)stringByTrimmingCharactersInSet:(id)set { // NSCharacterSet*
    let initial_length: NSUInteger = msg![env; this length];

    let mut res_start: NSUInteger = 0;
    let mut res_end = initial_length;

    while res_start < initial_length {
        let c: u16 = msg![env; this characterAtIndex:res_start];
        if msg![env; set characterIsMember:c] {
            res_start += 1;
        } else {
            break;
        }
    }

    while res_end > res_start {
        let c: u16 = msg![env; this characterAtIndex:(res_end - 1)];
        if msg![env; set characterIsMember:c] {
            res_end -= 1;
        } else {
            break;
        }
    }

    assert!(res_end >= res_start);
    let res_length = res_end - res_start;

    let res = if res_length == initial_length {
        retain(env, this)
    } else {
        // TODO: just call `substringWithRange:` here instead, the only reason
        // the current code doesn't is that it would require figuring out the
        // ABI of NSRange.
        let mut res_utf16: Utf16String = Vec::with_capacity(res_length as usize);

        for_each_code_unit(env, this, |idx, c| {
            if res_start <= idx && idx < res_end {
                res_utf16.push(c);
            }
        });

        let res = msg_class![env; _touchHLE_NSString alloc];
        *env.objc.borrow_mut(res) = StringHostObject::Utf16(res_utf16);
        res
    };
    autorelease(env, res)
}

- (id)stringByReplacingOccurrencesOfString:(id)target // NSString*
                                withString:(id)replacement { // NSString*
    // TODO: support foreign subclasses (perhaps via a helper function that
    // copies the string first)
    let mut main_iter = env.objc.borrow::<StringHostObject>(this)
        .iter_code_units();
    let target_iter = env.objc.borrow::<StringHostObject>(target)
        .iter_code_units();
    let replacement_iter = env.objc.borrow::<StringHostObject>(replacement)
        .iter_code_units();

    // TODO: zero-length target support?
    assert!(target_iter.clone().next().is_some());

    let mut result: Utf16String = Vec::new();
    loop {
        if let Some(new_main_iter) = main_iter.strip_prefix(&target_iter) {
            // matched target, replace it
            result.extend(replacement_iter.clone());
            main_iter = new_main_iter;
        } else {
            // no match, copy as normal
            match main_iter.next() {
                Some(cur) => result.push(cur),
                None => break,
            }
        }
    }

    // TODO: For a foreign subclass of NSString, do we have to return that
    // subclass? The signature implies this isn't the case and it's probably not
    // worth the effort, but it's an interesting question.
    let result_ns_string = msg_class![env; _touchHLE_NSString alloc];
    *env.objc.borrow_mut(result_ns_string) = StringHostObject::Utf16(result);
    autorelease(env, result_ns_string)
}

- (id)stringByAppendingString:(id)other { // NSString*
    assert!(other != nil); // TODO: raise exception

    // TODO: ideally, don't convert to UTF-16 here
    let this_len: NSUInteger = msg![env; this length];
    let other_len: NSUInteger = msg![env; other length];
    let mut new_utf16 = Vec::with_capacity((this_len + other_len) as usize);
    for_each_code_unit(env, this, |_idx, c| {
        new_utf16.push(c);
    });
    for_each_code_unit(env, other, |_idx, c| {
        new_utf16.push(c);
    });

    // TODO: For a foreign subclass of NSString, do we have to return that
    // subclass? The signature implies this isn't the case and it's probably not
    // worth the effort, but it's an interesting question.
    let class = env.objc.get_known_class("_touchHLE_NSString", &mut env.mem);
    let host_object = Box::new(StringHostObject::Utf16(new_utf16));
    env.objc.alloc_object(class, host_object, &mut env.mem)
}

- (id)stringByAppendingFormat:(id)format, ...args {
    let new_string = with_format(env, format,  args.start());
    let new_string = from_rust_string(env, new_string);
    let new_string = msg![env; this stringByAppendingString:new_string];
    autorelease(env, new_string)
}

- (id)stringByDeletingLastPathComponent {
    let string = to_rust_string(env, this); // TODO: avoid copying
    let (res, _) = path_algorithms::split_last_path_component(&string);
    let new_string = from_rust_string(env, String::from(res));
    autorelease(env, new_string)
}

- (id)lastPathComponent {
    let string = to_rust_string(env, this); // TODO: avoid copying
    let (_, res) = path_algorithms::split_last_path_component(&string);
    let new_string = from_rust_string(env, String::from(res));
    autorelease(env, new_string)
}

- (id)pathComponents {
    let string = to_rust_string(env, this); // TODO: avoid copying
    let vec = path_algorithms::split_path_components(&string);
    let vec = vec.iter().map(|component| {
        from_rust_string(env, component.to_string())
    }).collect();
    let array = ns_array::from_vec(env, vec);
    autorelease(env, array)
}

- (id)stringByDeletingPathExtension {
    let string = to_rust_string(env, this); // TODO: avoid copying
    let (res, _) = path_algorithms::split_path_extension(&string);
    let new_string = from_rust_string(env, String::from(res));
    autorelease(env, new_string)
}

- (id)pathExtension {
    let string = to_rust_string(env, this); // TODO: avoid copying
    let (_, res) = path_algorithms::split_path_extension(&string);
    let new_string = from_rust_string(env, String::from(res));
    autorelease(env, new_string)
}

- (id)stringByAppendingPathComponent:(id)component { // NSString*
    if component == nil {
        return msg![env; this copy];
    }
    // TODO: avoid copying
    // FIXME: check if Rust join() matches NSString (it probably doesn't)
    let combined = GuestPath::new(&to_rust_string(env, this))
        .join(to_rust_string(env, component));
    let new_string = from_rust_string(env, String::from(combined));
    autorelease(env, new_string)
}

- (id)stringByAppendingPathExtension:(id)extension { // NSString*
    // FIXME: handle edge cases like trailing '/' (may differ from Rust!)
    let mut combined = to_rust_string(env, this).into_owned();
    // TODO: avoid copying
    let extension_string = to_rust_string(env, extension);
    if extension_string.len() > 0 {
        combined.push('.');
        combined.push_str(&extension_string);
    }

    let new_string = from_rust_string(env, combined);
    autorelease(env, new_string)
}

- (id)stringByStandardizingPath {
    let path = to_rust_string(env, this); // TODO: avoid copying
    // TODO: Expanding an initial tilde expression using
    //       stringByExpandingTildeInPath
    assert!(!path.contains('~'));
    // TODO: Removing an initial component of "/private/var/automount",
    //       "/var/automount”, or "/private” from the path
    assert!(!path.starts_with("/private"));
    assert!(!path.starts_with("/var/automount"));
    // TODO: Reducing empty components and references to the current directory
    assert!(!path.contains("//"));
    assert!(!path.contains("/./"));
    // Removing a trailing slash from the last component.
    let path = path_algorithms::trim_trailing_slashes(&path);
    // For absolute paths only, resolve references to the parent directory
    let new_path_str = if path.starts_with('/') {
        assert!(!path.starts_with("/.."));
        // Note: while we are using fs function, it's just string manipulation
        // here.
        let resolved = fs::resolve_path(GuestPath::new(path), None);
        let new_path = format!("/{}", resolved.join("/"));
        assert!(!new_path.contains(".."));
        new_path
    } else {
        String::from(path)
    };
    log_dbg!("[(NSString *){:?} stringByStandardizingPath] {} -> {}", this, to_rust_string(env, this), new_path_str);
    let new_string = from_rust_string(env, new_path_str);
    autorelease(env, new_string)
}

// These come from a category in UIKit (UIStringDrawing).
// TODO: Implement categories so we can completely move the code to UIFont.
// TODO: More `sizeWithFont:` variants
- (CGSize)sizeWithFont:(id)font { // UIFont*
    // TODO: avoid copy
    let text = to_rust_string(env, this);
    ui_font::size_with_font(env, font, &text, None)
}
- (CGSize)sizeWithFont:(id)font // UIFont*
     constrainedToSize:(CGSize)size {
    msg![env; this sizeWithFont:font
              constrainedToSize:size
                  lineBreakMode:UILineBreakModeWordWrap]
}
- (CGSize)sizeWithFont:(id)font // UIFont*
     constrainedToSize:(CGSize)size
         lineBreakMode:(UILineBreakMode)line_break_mode {
    // TODO: avoid copy
    let text = to_rust_string(env, this);
    ui_font::size_with_font(env, font, &text, Some((size, line_break_mode)))
}

- (CGSize)drawAtPoint:(CGPoint)point
             withFont:(id)font { // UIFont*
    // TODO: avoid copy
    let text = to_rust_string(env, this);
    ui_font::draw_at_point(env, font, &text, point, None)
}

- (CGSize)drawAtPoint:(CGPoint)point
             forWidth:(CGFloat)width
             withFont:(id)font // UIFont*
        lineBreakMode:(UILineBreakMode)line_break_mode {
    // TODO: avoid copy
    let text = to_rust_string(env, this);
    ui_font::draw_at_point(env, font, &text, point, Some((width, line_break_mode)))
}

- (CGSize)drawInRect:(CGRect)rect
            withFont:(id)font { // UIFont*
    msg![env; this drawInRect:rect
                     withFont:font
                lineBreakMode:UILineBreakModeWordWrap
                    alignment:UITextAlignmentLeft]
}
- (CGSize)drawInRect:(CGRect)rect
            withFont:(id)font // UIFont*
       lineBreakMode:(UILineBreakMode)line_break_mode {
    msg![env; this drawInRect:rect
                     withFont:font
                lineBreakMode:line_break_mode
                    alignment:UITextAlignmentLeft]
}
- (CGSize)drawInRect:(CGRect)rect
            withFont:(id)font // UIFont*
       lineBreakMode:(UILineBreakMode)line_break_mode
           alignment:(UITextAlignment)align {
    // TODO: avoid copy
    let text = to_rust_string(env, this);
    ui_font::draw_in_rect(env, font, &text, rect, line_break_mode, align)
}

- (bool)writeToFile:(id)path // NSString*
         atomically:(bool)use_aux_file
           encoding:(NSStringEncoding)encoding
              error:(MutPtr<id>)error { // NSError**
    assert!(encoding == NSUTF8StringEncoding || encoding == NSASCIIStringEncoding);

    let string = to_rust_string(env, this);
    let c_string = env.mem.alloc_and_write_cstr(string.as_bytes());
    let length: NSUInteger = (string.len() + 1).try_into().unwrap();
    // NSData will handle releasing the string (it is autoreleased)
    let data: id = msg_class![env; NSData dataWithBytesNoCopy:(c_string.cast_void())
                                                    length:length];

    let success: bool = msg![env; data writeToFile:path atomically:use_aux_file];
    if !success && !error.is_null() {
        todo!(); // TODO: create an NSError if requested
    }
    success
}

- (f32)floatValue {
    let st = to_rust_string(env, this);
    let st = st.trim_start();
    let mut cutoff = st.len();
    for (i, c) in st.char_indices() {
        if !c.is_ascii_digit() && c != '.' && c != '+' && c != '-' {
            cutoff = i;
            break;
        }
    }
    // TODO: handle over/underflow properly
    st[..cutoff].parse().unwrap_or(0.0)
}

- (i32)intValue {
    let st = to_rust_string(env, this);
    let st = st.trim_start();
    let mut cutoff = st.len();
    for (i, c) in st.char_indices() {
        if !c.is_ascii_digit() && c != '+' && c != '-' {
            cutoff = i;
            break;
        }
    }
    // TODO: handle over/underflow properly
    st[..cutoff].parse().unwrap_or(0)
}

- (id)lowercaseString {
    // TODO: check if rust methods are consistent with ObjC one
    let str = to_rust_string(env, this).to_lowercase();
    let res = from_rust_string(env, str);
    autorelease(env, res)
}

- (id)uppercaseString {
    // TODO: check if rust methods are consistent with ObjC one
    let str = to_rust_string(env, this).to_uppercase();
    let res = from_rust_string(env, str);
    autorelease(env, res)
}

@end

// NSMutableString is an abstract class. A subclass must everything
// NSString provides, plus:
// - (void)replaceCharactersInRange:(NSRange)range withString:(NSString)string;
// Note that it inherits from NSString, so we must ensure we override any
// default methods that would be inappropriate for mutability.
@implementation NSMutableString: NSString

+ (id)allocWithZone:(NSZonePtr)zone {
    // NSMutableString might be subclassed by something
    // which needs allocWithZone: to have the normal behaviour.
    // Unimplemented: call superclass alloc then.
    assert!(this == env.objc.get_known_class("NSMutableString", &mut env.mem));
    msg_class![env; _touchHLE_NSMutableString allocWithZone:zone]
}

+ (id)stringWithCapacity:(NSUInteger)capacity {
    let new: id = msg![env; this alloc];
    let new: id = msg![env; new initWithCapacity:capacity];
    autorelease(env, new)
}

// NSCopying implementation
- (id)copyWithZone:(NSZonePtr)_zone {
    let new: id = msg_class![env; NSString alloc];
    msg![env; new initWithString:this]
}

- (())appendString:(id)a_string { // NSString*
    assert_ne!(a_string, nil);
    // TODO: this is inefficient? append in place instead
    let new: id = msg![env; this stringByAppendingString:a_string];
    () = msg![env; this setString:new];
}

- (())appendFormat:(id)format, // NSString*
                   ...args {
    assert_ne!(format, nil);
    let res = with_format(env, format, args.start());
    *env.objc.borrow_mut(this) = StringHostObject::Utf8(format!("{}{}", to_rust_string(env, this), res).into());
}

- (())setString:(id)aString { // NSString*
    let str = to_rust_string(env, aString);
    let host_object = StringHostObject::Utf8(str);
    *env.objc.borrow_mut(this) = host_object;
}

- (())appendString:(id)aString { // NSString*
    // TODO: this is inefficient? append in place instead
    let new: id = msg![env; this stringByAppendingString:aString];
    () = msg![env; this setString:new];
}

- (())setString:(id)a_string { // NSString*
    assert_ne!(a_string, nil);
    let str = to_rust_string(env, a_string);
    let host_object = StringHostObject::Utf8(str);
    *env.objc.borrow_mut(this) = host_object;
}

@end

// Our private subclass that is the single implementation of NSString for the
// time being.
@implementation _touchHLE_NSString: NSString

+ (id)allocWithZone:(NSZonePtr)_zone {
    let host_object = Box::new(StringHostObject::Utf8(Cow::Borrowed("")));
    env.objc.alloc_object(this, host_object, &mut env.mem)
}

// TODO: more init methods

<<<<<<< HEAD
- (id)getCharacters:(NSUInteger)from {
    let mut res_utf16: Utf16String = Vec::with_capacity(from as usize);

    for_each_code_unit(env, this, |idx, c| {
        if idx >= from {
            res_utf16.push(c);
        }
    });

    let res = msg_class![env; _touchHLE_NSString alloc];
    *env.objc.borrow_mut(res) = StringHostObject::Utf16(res_utf16);
    autorelease(env, res)
=======
- (id)initWithData:(id)data // NSData *
          encoding:(NSStringEncoding)encoding {
    let bytes: ConstVoidPtr = msg![env; data bytes];
    let bytes: ConstPtr<u8> = bytes.cast();
    let length: NSUInteger = msg![env; data length];
    let new = msg![env; this initWithBytes:bytes length:length encoding:encoding];
    log_dbg!("initWithData:encoding: {}", to_rust_string(env, new));
    new
>>>>>>> b57c7738
}

- (id)initWithFormat:(id)format, // NSString*
                     ...args {
    let res = with_format(env, format, args.start());
    *env.objc.borrow_mut(this) = StringHostObject::Utf8(res.into());
    this
}

- (id)initWithFormat:(id)format // NSString*
           arguments:(VaList)args {
    let res = with_format(env, format, args);
    *env.objc.borrow_mut(this) = StringHostObject::Utf8(res.into());
    this
}

- (id)initWithBytes:(ConstPtr<u8>)bytes
             length:(NSUInteger)len
           encoding:(NSStringEncoding)encoding {
    // TODO: error handling
    let slice = env.mem.bytes_at(bytes, len);
    let host_object = StringHostObject::decode(Cow::Borrowed(slice), encoding);

    *env.objc.borrow_mut(this) = host_object;

    this
}

- (id)initWithCharacters:(ConstPtr<unichar>)characters length:(NSUInteger)len {
    assert!(!characters.is_null());
    let num_bytes = len * 2;
    msg![env; this initWithBytes:(characters.cast::<u8>())
                          length:num_bytes
                        encoding:NSUTF16StringEncoding]
}

- (id)initWithString:(id)string { // NSString *
    // TODO: optimize for more common cases (or maybe just call copy?)
    let mut code_units = Vec::new();
    for_each_code_unit(env, string, |_, c| code_units.push(c));
    *env.objc.borrow_mut(this) = StringHostObject::Utf16(code_units);
    this
}

- (id)initWithUTF8String:(ConstPtr<u8>)utf8_string {
    msg![env; this initWithCString:utf8_string encoding:NSUTF8StringEncoding]
}

- (id)initWithCString:(ConstPtr<u8>)c_string {
    // This is a deprecated method nobody should use, but unfortunately, it is
    // used. The encoding it should use is [NSString defaultCStringEncoding]
    // but I don't want to figure out what that is on all platforms, and the use
    // I've seen of this method was on ASCII strings, so let's just hardcode
    // UTF-8 and hope that works.
    msg![env; this initWithCString:c_string encoding:NSUTF8StringEncoding]
}

- (id)initWithCString:(ConstPtr<u8>)c_string
             encoding:(NSStringEncoding)encoding {
    //assert!(C_STRING_FRIENDLY_ENCODINGS.contains(&encoding), "{}", encoding);
    if !C_STRING_FRIENDLY_ENCODINGS.contains(&encoding) {
        return nil;
    }
    let len: NSUInteger = env.mem.cstr_at(c_string).len().try_into().unwrap();
    msg![env; this initWithBytes:c_string length:len encoding:encoding]
}

- (id)initWithContentsOfFile:(id)path // NSString*
                    encoding:(NSStringEncoding)encoding
                       error:(MutPtr<id>)error { // NSError**
    // TODO: avoid copy?
    let path = to_rust_string(env, path);
    let Ok(bytes) = env.fs.read(GuestPath::new(&path)) else {
        // assert!(error.is_null()); // TODO: error handling
        return nil;
    };

    // TODO: error handling for encoding
    let host_object = StringHostObject::decode(Cow::Owned(bytes), encoding);

    *env.objc.borrow_mut(this) = host_object;

    this
}

- (bool)isAbsolutePath {
    // TODO: avoid copy?
    let path = to_rust_string(env, this);
    path.starts_with('/') || path.starts_with('~')
}

- (bool)boolValue {
    let string = to_rust_string(env, this);
    let string = string.trim_start_matches(|c: char| {
        c.is_ascii_whitespace() || c == '-' || c == '+' || c == '0'
    });

    let matching_values = "YyTt123456789";
    string.chars()
        .next()
        .map(|c| matching_values.contains(c))
        .unwrap_or(false)
}

- (id)dataUsingEncoding:(NSStringEncoding)encoding
   allowLossyConversion:(bool)_lossy {
    msg![env; this dataUsingEncoding:encoding]
}

- (id)dataUsingEncoding:(NSStringEncoding)encoding {
    assert!(encoding == NSUTF8StringEncoding || encoding == NSASCIIStringEncoding);

    // TODO: refactor with UTF8String method
    let string = to_rust_string(env, this);
    let c_string = env.mem.alloc_and_write_cstr(string.as_bytes());
    let length: NSUInteger = (string.len() + 1).try_into().unwrap();

    msg_class![env; NSData dataWithBytesNoCopy:(c_string.cast_void()) length:length]
}

- (id)lengthOfBytesUsingEncoding:(NSStringEncoding)encoding {
    assert!(encoding == NSUTF8StringEncoding || encoding == NSASCIIStringEncoding);

    // TODO: refactor with UTF8String method
    let string = to_rust_string(env, this);
    let c_string = env.mem.alloc_and_write_cstr(string.as_bytes());
    let length: NSUInteger = (string.len() + 1).try_into().unwrap();

    msg_class![env; NSData dataWithBytesNoCopy:(c_string.cast_void()) length:length]
}

-(NSRange)lineRangeForRange:(NSRange)range {
    // IMM: TEST edge cases !!!!!
    let host_object = env.objc.borrow_mut::<StringHostObject>(this);
    let (string, _) = host_object.convert_to_utf16_inplace();
    // Matches simulator, NSRange { len, 0 } is valid.
    assert!(range.location + range.length <= string.len() as u32);

    // Go backwards from start to find beginning:
    let mut idx = range.location.saturating_sub(1);
    while idx != 0 {
        match string[idx as usize] {
            // These are all characters considered line seperators, see
            // https://developer.apple.com/documentation/foundation/nsstring
            // /1415111-getlinestart?language=objc
            0x000A | 0x000D | 0x0085 | 0x2028 | 0x2029 => break,
            _ => {}
        }
        idx -= 1;
    }
    let range_start =
        if idx != 0 || matches!(string[0], 0x000A | 0x000D | 0x0085 | 0x2028 | 0x2029) {
            idx + 1
        } else {
            idx
        };

    // Go forwards from range end to find end:
    let mut idx = range.location + range.length;
    while (idx as usize) < string.len() {
        match string[idx as usize] {
            0x000A | 0x0085 | 0x2028 | 0x2029 => {
                idx += 1;
                break;
            }
            // CRLF is considered one "line seperator", but CR on it's
            // own is also considered a line seperator.
            0x000D => {
                idx += 1;
                if (idx as usize) < string.len() && string[idx as usize] == 0x000A {
                    idx += 1;
                }
                break;
            }
            _ => {}
        }
        idx += 1;
    }
    let out = NSRange {
        location: range_start,
        length: idx - range_start,
    };
    out
}

-(id) substringWithRange:(NSRange)range {
    let host_object = env.objc.borrow_mut::<StringHostObject>(this);
    let (orig_string, _) = host_object.convert_to_utf16_inplace();
    let host_string =
        orig_string[(range.location as usize)..((range.location + range.length) as usize)].to_vec();
    // from_u16_slice is copied here to keep the borrow checker happy.
    let string: id = msg_class![env; _touchHLE_NSString alloc];
    let host_object: &mut StringHostObject = env.objc.borrow_mut(string);
    *host_object = StringHostObject::Utf16(host_string);
    string
}

@end

// Specialised subclass for static-lifetime strings.
// See `get_static_str`.
@implementation _touchHLE_NSString_Static: _touchHLE_NSString

+ (id)allocWithZone:(NSZonePtr)_zone {
    let host_object = Box::new(StringHostObject::Utf8(Cow::Borrowed("")));
    env.objc.alloc_static_object(this, host_object, &mut env.mem)
}

- (id) retain { this }
- (()) release {}
- (id) autorelease { this }

@end

// Specialised subclasses for static-lifetime strings from the guest app binary.
@implementation _touchHLE_NSString_CFConstantString_UTF8: _touchHLE_NSString_Static

- (ConstPtr<u8>)UTF8String {
    let cfstringStruct { bytes, .. } = env.mem.read(this.cast());

    bytes
}

@end

@implementation _touchHLE_NSString_CFConstantString_UTF16: _touchHLE_NSString_Static
@end

@implementation _touchHLE_NSMutableString: NSMutableString

+ (id)allocWithZone:(NSZonePtr)_zone {
    let host_object = Box::new(StringHostObject::Utf8(Cow::Borrowed("")));
    env.objc.alloc_object(this, host_object, &mut env.mem)
}

- (id)initWithCapacity:(NSUInteger)_capacity {
    // TODO: capacity
    msg![env; this init]
}

@end

};

/// For use by [crate::dyld]: Handle static strings listed in the app binary.
/// Sets up host objects and updates `isa` fields
/// (`___CFConstantStringClassReference` is ignored by our dyld).
pub fn register_constant_strings(bin: &MachO, mem: &mut Mem, objc: &mut ObjC) {
    let Some(cfstrings) = bin.get_section("__cfstring") else {
        return;
    };

    assert!(cfstrings.size % guest_size_of::<cfstringStruct>() == 0);
    let base: ConstPtr<cfstringStruct> = Ptr::from_bits(cfstrings.addr);
    for i in 0..(cfstrings.size / guest_size_of::<cfstringStruct>()) {
        let cfstr_ptr = base + i;
        let cfstringStruct {
            _isa,
            flags,
            bytes,
            length,
        } = mem.read(cfstr_ptr);

        // Constant CFStrings should (probably) only ever have flags 0x7c8 and
        // 0x7d0.
        // See https://lists.llvm.org/pipermail/cfe-dev/2008-August/002518.html
        let (host_object, class_name) = if flags == 0x7C8 {
            // ASCII
            let decoded = std::str::from_utf8(mem.bytes_at(bytes, length)).unwrap();

            (
                StringHostObject::Utf8(Cow::Owned(String::from(decoded))),
                "_touchHLE_NSString_CFConstantString_UTF8",
            )
        } else if flags == 0x7D0 {
            // UTF16 (length is in code units, not bytes)
            let decoded = mem
                .bytes_at(bytes, length * 2)
                .chunks(2)
                .map(|chunk| u16::from_le_bytes(chunk.try_into().unwrap()))
                .collect();

            (
                StringHostObject::Utf16(decoded),
                "_touchHLE_NSString_CFConstantString_UTF16",
            )
        } else {
            panic!("Bad CFTypeID for constant string: {:#x}", flags);
        };

        objc.register_static_object(cfstr_ptr.cast().cast_mut(), Box::new(host_object));

        let new_isa = objc.get_known_class(class_name, mem);
        mem.write(cfstr_ptr.cast().cast_mut(), new_isa);
    }
}

/// Shortcut for host code: get an NSString corresponding to a `&'static str`,
/// which does not have to be released and is never deallocated.
pub fn get_static_str(env: &mut Environment, from: &'static str) -> id {
    if let Some(&existing) = State::get(env).static_str_pool.get(from) {
        existing
    } else {
        let new = msg_class![env; _touchHLE_NSString_Static alloc];
        *env.objc.borrow_mut(new) = StringHostObject::Utf8(Cow::Borrowed(from));
        State::get(env).static_str_pool.insert(from, new);
        new
    }
}

/// Shortcut for host code, roughly equivalent to
/// `[[NSString alloc] initWithUTF8String:]` in the proper API.
pub fn from_rust_string(env: &mut Environment, from: String) -> id {
    let string: id = msg_class![env; _touchHLE_NSString alloc];
    let host_object: &mut StringHostObject = env.objc.borrow_mut(string);
    *host_object = StringHostObject::Utf8(Cow::Owned(from));
    string
}

/// Shortcut for host code, roughly equivalent to
/// `[[NSString alloc] initWithUTF8String:]` in the proper API.
pub fn from_u16_vec(env: &mut Environment, from: Vec<u16>) -> id {
    let string: id = msg_class![env; _touchHLE_NSString alloc];
    let host_object: &mut StringHostObject = env.objc.borrow_mut(string);
    *host_object = StringHostObject::Utf16(from);
    string
}

/// Shortcut for host code, provides a view of a string in UTF-8.
/// Warning: This may panic if the string is not valid UTF-16!
///
/// TODO: Try to avoid allocating a new String in more cases.
///
/// TODO: Try to avoid converting from UTF-16 in more cases.
pub fn to_rust_string(env: &mut Environment, string: id) -> Cow<'static, str> {
    // TODO: handle foreign subclasses of NSString
    env.objc
        .borrow_mut::<StringHostObject>(string)
        .to_utf8()
        .unwrap()
}

/// Shortcut for host code, calls a callback once for each UTF-16 code-unit in a
/// string. This is equivalent to a for loop using the `length` and
/// `characterAtIndex:` methods, but much more efficient.
pub fn for_each_code_unit<F>(env: &mut Environment, string: id, mut f: F)
where
    F: FnMut(NSUInteger, u16),
{
    // TODO: handle foreign subclasses of NSString
    let mut idx: NSUInteger = 0;
    env.objc
        .borrow::<StringHostObject>(string)
        .iter_code_units()
        .for_each(|c| {
            f(idx, c);
            idx += 1;
        });
}

/// Helper function for `rangeOfString:options:` method
/// Note: this implementation is linear
fn is_match_at_position<F: Fn(u16, u16) -> bool>(
    env: &mut Environment,
    the_string: id,
    search_string: id,
    start: NSUInteger,
    len: NSUInteger,
    len_search: NSUInteger,
    compare_fn: F,
) -> bool {
    (0..len_search).all(|j| {
        let curr: NSUInteger = start + j;
        if curr < len {
            let a_c: u16 = msg![env; the_string characterAtIndex:curr];
            let b_c: u16 = msg![env; search_string characterAtIndex:j];
            compare_fn(a_c, b_c)
        } else {
            false
        }
    })
}<|MERGE_RESOLUTION|>--- conflicted
+++ resolved
@@ -1158,20 +1158,6 @@
 
 // TODO: more init methods
 
-<<<<<<< HEAD
-- (id)getCharacters:(NSUInteger)from {
-    let mut res_utf16: Utf16String = Vec::with_capacity(from as usize);
-
-    for_each_code_unit(env, this, |idx, c| {
-        if idx >= from {
-            res_utf16.push(c);
-        }
-    });
-
-    let res = msg_class![env; _touchHLE_NSString alloc];
-    *env.objc.borrow_mut(res) = StringHostObject::Utf16(res_utf16);
-    autorelease(env, res)
-=======
 - (id)initWithData:(id)data // NSData *
           encoding:(NSStringEncoding)encoding {
     let bytes: ConstVoidPtr = msg![env; data bytes];
@@ -1180,7 +1166,6 @@
     let new = msg![env; this initWithBytes:bytes length:length encoding:encoding];
     log_dbg!("initWithData:encoding: {}", to_rust_string(env, new));
     new
->>>>>>> b57c7738
 }
 
 - (id)initWithFormat:(id)format, // NSString*
