--- conflicted
+++ resolved
@@ -238,15 +238,9 @@
     msg_class![env; _touchHLE_NSMutableArray allocWithZone:zone]
 }
 
-<<<<<<< HEAD
-+ (id)arrayWithCapacity:(NSUInteger)cap {
-    let new = msg![env; this alloc];
-    let new = msg![env; new initWithCapacity:cap];
-=======
 + (id)arrayWithCapacity:(NSUInteger)capacity {
     let new: id = msg![env; this alloc];
     let new: id = msg![env; new initWithCapacity:capacity];
->>>>>>> 157853e2
     autorelease(env, new)
 }
 
