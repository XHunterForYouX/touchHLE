--- conflicted
+++ resolved
@@ -5,25 +5,16 @@
  */
 //! The `NSDictionary` class cluster, including `NSMutableDictionary`.
 
-<<<<<<< HEAD
-use super::ns_property_list_serialization::deserialize_plist_from_file;
-use super::{ns_array, ns_string, ns_url, NSInteger, NSUInteger};
-=======
 use super::ns_property_list_serialization::{
     deserialize_plist_from_file, NSPropertyListBinaryFormat_v1_0,
 };
 use super::{ns_string, ns_url, NSUInteger};
->>>>>>> f24a6b57
 use crate::abi::VaList;
 use crate::frameworks::foundation::ns_array::from_vec;
 use crate::frameworks::foundation::ns_property_list_serialization::NSPropertyListXMLFormat_v1_0;
 use crate::frameworks::foundation::ns_string::{from_rust_string, get_static_str, to_rust_string};
 use crate::fs::GuestPath;
-<<<<<<< HEAD
-use crate::mem::MutPtr;
-=======
 use crate::mem::{MutPtr, Ptr};
->>>>>>> f24a6b57
 use crate::objc::{
     autorelease, id, msg, msg_class, nil, objc_classes, release, retain, ClassExports, HostObject,
     NSZonePtr,
@@ -431,16 +422,6 @@
     build_description(env, this)
 }
 
-<<<<<<< HEAD
-// FIXME: those are from NSUserDefaults!
-- (NSInteger)integerForKey:(id)defaultName {
-    let val: id = msg![env; this objectForKey:defaultName];
-    msg![env; val integerValue]
-}
-- (bool)boolForKey:(id)defaultName {
-    let val: id = msg![env; this objectForKey:defaultName];
-    msg![env; val boolValue]
-=======
 - (bool)writeToFile:(id)path // NSString*
          atomically:(bool)atomically {
     let file_path = to_rust_string(env, path);
@@ -452,7 +433,6 @@
     let res = msg![env; data writeToFile:path atomically:atomically];
     log_dbg!("[(NSDictionary *){:?} writeToFile:{:?} atomically:_] -> {}", this, file_path, res);
     res
->>>>>>> f24a6b57
 }
 
 @end
