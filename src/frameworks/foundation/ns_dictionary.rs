/*
 * This Source Code Form is subject to the terms of the Mozilla Public
 * License, v. 2.0. If a copy of the MPL was not distributed with this
 * file, You can obtain one at https://mozilla.org/MPL/2.0/.
 */
//! The `NSDictionary` class cluster, including `NSMutableDictionary`.

use super::ns_property_list_serialization::deserialize_plist_from_file;
use super::{ns_array, ns_string, ns_url, NSInteger, NSUInteger};
use crate::abi::VaList;
use crate::frameworks::foundation::ns_array::from_vec;
use crate::frameworks::foundation::ns_property_list_serialization::NSPropertyListXMLFormat_v1_0;
use crate::frameworks::foundation::ns_string::{from_rust_string, get_static_str, to_rust_string};
use crate::fs::GuestPath;
use crate::mem::MutPtr;
use crate::objc::{
    autorelease, id, msg, msg_class, nil, objc_classes, release, retain, ClassExports, HostObject,
    NSZonePtr,
};
use crate::Environment;
use std::collections::HashMap;

/// Alias for the return type of the `hash` method of the `NSObject` protocol.
type Hash = NSUInteger;

/// Belongs to _touchHLE_NSDictionary, also used by _touchHLE_NSSet
#[derive(Debug, Default)]
pub(super) struct DictionaryHostObject {
    /// Since we need custom hashing and custom equality, and these both need a
    /// `&mut Environment`, we can't just use a `HashMap<id, id>`.
    /// So here we are using a `HashMap` as a primitive for implementing a
    /// hash-map, which is not ideally efficient. :)
    /// The keys are the hash values, the values are a list of key-value pairs
    /// where the keys have the same hash value.
    pub(super) map: HashMap<Hash, Vec<(id, id)>>,
    pub(super) count: NSUInteger,
}
impl HostObject for DictionaryHostObject {}
impl DictionaryHostObject {
    pub(super) fn lookup(&self, env: &mut Environment, key: id) -> id {
        let hash: Hash = msg![env; key hash];
        let Some(collisions) = self.map.get(&hash) else {
            return nil;
        };
        for &(candidate_key, value) in collisions {
            if candidate_key == key || msg![env; candidate_key isEqualTo:key] {
                return value;
            }
        }
        nil
    }
    pub(super) fn insert(&mut self, env: &mut Environment, key: id, value: id, copy_key: bool) {
        let key: id = if copy_key {
            msg![env; key copy]
        } else {
            retain(env, key)
        };
        let hash: Hash = msg![env; key hash];

        let value = retain(env, value);

        let Some(collisions) = self.map.get_mut(&hash) else {
            self.map.insert(hash, vec![(key, value)]);
            self.count += 1;
            return;
        };
        for &mut (candidate_key, ref mut existing_value) in collisions.iter_mut() {
            if candidate_key == key || msg![env; candidate_key isEqualTo:key] {
                release(env, *existing_value);
                release(env, key);
                *existing_value = value;
                return;
            }
        }
        collisions.push((key, value));
        self.count += 1;
    }
    pub(super) fn remove(&mut self, env: &mut Environment, key: id) {
        let hash: Hash = msg![env; key hash];
        let Some(collisions) = self.map.get_mut(&hash) else {
            return;
        };
        let idx = collisions.iter().position(|&(candidate_key, _)| {
            candidate_key == key || msg![env; candidate_key isEqualTo:key]
        }).unwrap();
        let (existing_key, value) = collisions[idx];
        release(env, existing_key);
        release(env, value);
        collisions.remove(idx);
    }
    pub(super) fn release(&mut self, env: &mut Environment) {
        for collisions in self.map.values() {
            for &(key, value) in collisions {
                release(env, key);
                release(env, value);
            }
        }
    }
    pub(super) fn iter_keys(&self) -> impl Iterator<Item = id> + '_ {
        self.map.values().flatten().map(|&(key, _value)| key)
    }
}

/// Helper to enable sharing `dictionaryWithObjectsAndKeys:` and
/// `initWithObjectsAndKeys:`' implementations without vararg passthrough.
pub fn init_with_objects_and_keys(
    env: &mut Environment,
    this: id,
    first_object: id,
    mut va_args: VaList,
) -> id {
    let first_key: id = va_args.next(env);
    assert!(first_key != nil); // TODO: raise proper exception

    let mut host_object = <DictionaryHostObject as Default>::default();
    host_object.insert(env, first_key, first_object, /* copy_key: */ true);

    loop {
        let object: id = va_args.next(env);
        if object == nil {
            break;
        }
        let key: id = va_args.next(env);
        assert!(key != nil); // TODO: raise proper exception
        host_object.insert(env, key, object, /* copy_key: */ true);
    }

    *env.objc.borrow_mut(this) = host_object;

    this
}

pub const CLASSES: ClassExports = objc_classes! {

(env, this, _cmd);

// NSDictionary is an abstract class. A subclass must provide:
// - (id)initWithObjects:(id*)forKeys:(id*)count:(NSUInteger)
// - (NSUInteger)count
// - (id)objectForKey:(id)
// - (NSEnumerator*)keyEnumerator
// We can pick whichever subclass we want for the various alloc methods.
// For the time being, that will always be _touchHLE_NSDictionary.
@implementation NSDictionary: NSObject

+ (id)allocWithZone:(NSZonePtr)zone {
    // NSDictionary might be subclassed by something which needs allocWithZone:
    // to have the normal behaviour. Unimplemented: call superclass alloc then.
    assert!(this == env.objc.get_known_class("NSDictionary", &mut env.mem));
    msg_class![env; _touchHLE_NSDictionary allocWithZone:zone]
}

+ (id)dictionary {
    let new_dict: id = msg![env; this alloc];
    let new_dict: id = msg![env; new_dict init];
    autorelease(env, new_dict)
}

+ (id)dictionaryWithObject:(id)object forKey:(id)key {
    assert_ne!(key, nil); // TODO: raise proper exception

    let new_dict = dict_from_keys_and_objects(env, &[(key, object)]);
    autorelease(env, new_dict)
}

+ (id)dictionaryWithObjectsAndKeys:(id)first_object, ...dots {
    let new_dict: id = msg![env; this alloc];
    let new_dict = init_with_objects_and_keys(env, new_dict, first_object, dots.start());
    autorelease(env, new_dict)
}

// These probably comes from some category related to plists.
+ (id)dictionaryWithContentsOfFile:(id)path { // NSString*
    let path = ns_string::to_rust_string(env, path);
    let res = deserialize_plist_from_file(
        env,
        GuestPath::new(&path),
        /* array_expected: */ false,
    );
    autorelease(env, res)
}
+ (id)dictionaryWithContentsOfURL:(id)url { // NSURL*
    let path = ns_url::to_rust_path(env, url);
    let res = deserialize_plist_from_file(env, &path, /* array_expected: */ false);
    autorelease(env, res)
}

- (id)init {
    todo!("TODO: Implement [dictionary init] for custom subclasses")
}

// These probably comes from some category related to plists.
- (id)initWithContentsOfFile:(id)path { // NSString*
    release(env, this);
    let path = ns_string::to_rust_string(env, path);
    deserialize_plist_from_file(
        env,
        GuestPath::new(&path),
        /* array_expected: */ false,
    )
}
- (id)initWithContentsOfURL:(id)url { // NSURL*
    release(env, this);
    let path = ns_url::to_rust_path(env, url);
    deserialize_plist_from_file(env, &path, /* array_expected: */ false)
}

// NSCopying implementation
- (id)copyWithZone:(NSZonePtr)_zone {
    // TODO: override this once we have NSMutableDictionary!
    retain(env, this)
}

- (id)mutableCopy{
    let ko = dict_to_keys_and_objects(env, this);
    dict_from_keys_and_objects(env, &ko)
}
    
- (id)allKeys {
    let keys = env.objc.borrow::<DictionaryHostObject>(this).iter_keys().collect::<Vec<_>>();
    for key in &keys {
        retain(env, *key);
    }
    let ns_keys = from_vec(env, keys);
    autorelease(env, ns_keys)
}

- (id)fileSize {
    let key = get_static_str(env, "NSFileSize");
    msg![env; this objectForKey:key]
}

// FIXME: those are from NSUserDefaults!
- (())setObject:(id)anObject
         forKey:(id)key { // NSString*
    assert!(!anObject.is_null());
    assert!(anObject != nil);
    assert!(!key.is_null());
    assert!(key != nil);
    let mut host_obj: DictionaryHostObject = std::mem::take(env.objc.borrow_mut(this));
    host_obj.insert(env, key, anObject, false);
    *env.objc.borrow_mut(this) = host_obj;
}
- (())setInteger:(NSInteger)value forKey:(id)defaultName {
    let mut host_obj: DictionaryHostObject = std::mem::take(env.objc.borrow_mut(this));
    let value_id: id = msg_class![env; NSNumber numberWithInteger:value];
    host_obj.insert(env, defaultName, value_id, false);
    *env.objc.borrow_mut(this) = host_obj;
}
- (())setDouble:(f64)value forKey:(id)defaultName {
    let mut host_obj: DictionaryHostObject = std::mem::take(env.objc.borrow_mut(this));
    // TODO: do not down cast
    let float: f32 = value as f32;
    let value_id: id = msg_class![env; NSNumber numberWithFloat:float];
    host_obj.insert(env, defaultName, value_id, false);
    *env.objc.borrow_mut(this) = host_obj;
}
- (())setFloat:(f32)value forKey:(id)defaultName {
    let mut host_obj: DictionaryHostObject = std::mem::take(env.objc.borrow_mut(this));
    let value_id: id = msg_class![env; NSNumber numberWithFloat:value];
    host_obj.insert(env, defaultName, value_id, false);
    *env.objc.borrow_mut(this) = host_obj;
}
- (())removeObjectForKey:(id)defaultName {
    let mut host_obj: DictionaryHostObject = std::mem::take(env.objc.borrow_mut(this));
    host_obj.remove(env, defaultName);
    *env.objc.borrow_mut(this) = host_obj;
}
    
// TODO

- (id)valueForKey:(id)key { // NSString*
    let key_str = to_rust_string(env, key);
    // TODO: strip '@' and call super
    assert!(!key_str.starts_with('@'));
    msg![env; this objectForKey:key]
}

@end

// NSMutableDictionary is an abstract class. A subclass must provide everything
// NSDictionary provides, plus:
// - (void)setObject:(id)object forKey:(id)key;
// - (void)removeObjectForKey:(id)key;
// Note that it inherits from NSDictionary, so we must ensure we override
// any default methods that would be inappropriate for mutability.
@implementation NSMutableDictionary: NSDictionary

+ (id)allocWithZone:(NSZonePtr)zone {
    // NSDictionary might be subclassed by something which needs allocWithZone:
    // to have the normal behaviour. Unimplemented: call superclass alloc then.
    assert!(this == env.objc.get_known_class("NSMutableDictionary", &mut env.mem));
    msg_class![env; _touchHLE_NSMutableDictionary allocWithZone:zone]
}

+ (id)dictionaryWithCapacity:(NSUInteger)capacity {
    let new: id = msg![env; this alloc];
    let new: id = msg![env; new initWithCapacity:capacity];
    autorelease(env, new)
}

// NSCopying implementation
- (id)copyWithZone:(NSZonePtr)_zone {
    let entries: Vec<_> =
        env.objc.borrow_mut::<DictionaryHostObject>(this).map.values().flatten().copied().collect();
    dict_from_keys_and_objects(env, &entries)
}

- (bool)writeToFile:(id)path
         atomically:(bool)atomic {
    let data = msg_class![env;
        NSPropertyListSerialization dataFromPropertyList: this
                                                  format: NSPropertyListXMLFormat_v1_0
                                        errorDescription: (MutPtr::<id>::null())
    ];
    if data == nil {
        return false;
    }
    msg![env; data writeToFile: path atomically: atomic]
}

@end

@implementation NSMutableDictionary: NSDictionary

+ (id)allocWithZone:(NSZonePtr)zone {
    // NSDictionary might be subclassed by something which needs allocWithZone:
    // to have the normal behaviour. Unimplemented: call superclass alloc then.
    assert!(this == env.objc.get_known_class("NSMutableDictionary", &mut env.mem));
    msg_class![env; _touchHLE_NSDictionary allocWithZone:zone]
}

+ (id)dictionaryWithCapacity:(NSUInteger)cap {
    let new = msg![env; this alloc];
    let new = msg![env; new initWithCapacity: cap];
    autorelease(env, new)
}

- (())setValue:(id)value
       forKey:(id)key {
    msg![env; this setObject: value forKey: key]
}

-(())removeAllObjects {
    let mut objects = std::mem::take(env.objc.borrow_mut::<DictionaryHostObject>(this));
    objects.release(env);
}

- (())setInteger:(NSInteger)value forKey:(id)defaultName {
    let mut host_obj: DictionaryHostObject = std::mem::take(env.objc.borrow_mut(this));
    let value_id: id = msg_class![env; NSNumber numberWithInteger:value];
    host_obj.insert(env, defaultName, value_id, false);
    *env.objc.borrow_mut(this) = host_obj;
}

@end
    
// Our private subclass that is the single implementation of NSDictionary for
// the time being.
@implementation _touchHLE_NSDictionary: NSMutableDictionary

+ (id)allocWithZone:(NSZonePtr)_zone {
    let host_object = Box::<DictionaryHostObject>::default();
    env.objc.alloc_object(this, host_object, &mut env.mem)
}

+ (id)dictionaryWithCapacity:(NSUInteger)cap {
    let new = msg![env; this alloc];
    let new = msg![env; new initWithCapacity: cap];
    autorelease(env, new)
}

- (())dealloc {
    std::mem::take(env.objc.borrow_mut::<DictionaryHostObject>(this)).release(env);

    env.objc.dealloc_object(this, &mut env.mem)
}

- (id)initWithObjectsAndKeys:(id)first_object, ...dots {
    init_with_objects_and_keys(env, this, first_object, dots.start())
}

- (id)init {
    *env.objc.borrow_mut(this) = <DictionaryHostObject as Default>::default();
    this
}

- (id)initWithCapacity:(NSUInteger)cap {
    env.objc.borrow_mut::<DictionaryHostObject>(this).map.reserve(cap as usize);
    this
}

// TODO: enumeration, more init methods, etc

- (NSUInteger)count {
    env.objc.borrow::<DictionaryHostObject>(this).count
}
- (id)objectForKey:(id)key {
    let host_obj: DictionaryHostObject = std::mem::take(env.objc.borrow_mut(this));
    let res = host_obj.lookup(env, key);
    *env.objc.borrow_mut(this) = host_obj;
    res
}

- (NSInteger)fileSize {
    let file_size_key = ns_string::get_static_str(env, "fileSize");
    let host_obj: DictionaryHostObject = std::mem::take(env.objc.borrow_mut(this));
    let res = host_obj.lookup(env, file_size_key);
    *env.objc.borrow_mut(this) = host_obj;
    msg![env; res intValue]
}

-(())setObject:(id)value forKey:(id)key {
    let mut host_obj: DictionaryHostObject = std::mem::take(env.objc.borrow_mut(this));
    host_obj.insert(env, key, value, true);
    *env.objc.borrow_mut(this) = host_obj;
}
    
- (id)description {
    build_description(env, this)
}

// FIXME: those are from NSUserDefaults!
- (NSInteger)integerForKey:(id)defaultName {
    let val: id = msg![env; this objectForKey:defaultName];
    msg![env; val integerValue]
}
- (bool)boolForKey:(id)defaultName {
    let val: id = msg![env; this objectForKey:defaultName];
    msg![env; val boolValue]
}

@end

// Our private subclass that is the single implementation of
// NSMutableDictionary for the time being.
@implementation _touchHLE_NSMutableDictionary: NSMutableDictionary

+ (id)allocWithZone:(NSZonePtr)_zone {
    let host_object = Box::<DictionaryHostObject>::default();
    env.objc.alloc_object(this, host_object, &mut env.mem)
}

- (())dealloc {
    std::mem::take(env.objc.borrow_mut::<DictionaryHostObject>(this)).release(env);

    env.objc.dealloc_object(this, &mut env.mem)
}

- (id)dictionaryRepresentation {
    this
}
- (())synchronize {
}

- (id)initWithCapacity:(NSUInteger)cap {
    env.objc.borrow_mut::<DictionaryHostObject>(this).map.reserve(cap as usize);
    this
}

- (id)initWithObjectsAndKeys:(id)first_object, ...dots {
    init_with_objects_and_keys(env, this, first_object, dots.start())
}

- (id)init {
    *env.objc.borrow_mut(this) = <DictionaryHostObject as Default>::default();
    this
}

- (id)initWithCapacity:(NSUInteger)_capacity {
    // TODO: capacity
    msg![env; this init]
}

// TODO: enumeration, more init methods, etc

- (NSUInteger)count {
    env.objc.borrow::<DictionaryHostObject>(this).count
}
- (id)objectForKey:(id)key {
    let host_obj: DictionaryHostObject = std::mem::take(env.objc.borrow_mut(this));
    let res = host_obj.lookup(env, key);
    *env.objc.borrow_mut(this) = host_obj;
    res
}

- (())setBool:(bool)value
       forKey:(id)key { // NSString*
    let num: id = msg_class![env; NSNumber numberWithBool:value];
    msg![env; this setObject:num forKey:key]
}

- (())setObject:(id)object
         forKey:(id)key {
    // TODO: raise NSInvalidArgumentException
    assert_ne!(object, nil);
    // TODO: raise NSInvalidArgumentException
    assert_ne!(key, nil);
    let mut host_obj: DictionaryHostObject = std::mem::take(env.objc.borrow_mut(this));
    host_obj.insert(env, object, key, /* copy_key: */ true);
    *env.objc.borrow_mut(this) = host_obj;
}

<<<<<<< HEAD
- (())setInteger:(NSInteger)value forKey:(id)defaultName {
    let mut host_obj: DictionaryHostObject = std::mem::take(env.objc.borrow_mut(this));
    let value_id: id = msg_class![env; NSNumber numberWithInteger:value];
    host_obj.insert(env, defaultName, value_id, false);
    *env.objc.borrow_mut(this) = host_obj;
}

- (())setValue:(id)value
        forKey:(id)key { // NSString*
    assert!(!key.is_null());
    let mut host_obj: DictionaryHostObject = std::mem::take(env.objc.borrow_mut(this));
    host_obj.insert(env, key, value, false);
    *env.objc.borrow_mut(this) = host_obj;
}

// FIXME: those are from NSUserDefaults!
- (NSInteger)integerForKey:(id)defaultName {
    let val: id = msg![env; this objectForKey:defaultName];
    msg![env; val integerValue]
}

- (f32)floatForKey:(id)defaultName {
    let val: id = msg![env; this objectForKey:defaultName];
    msg![env; val floatValue]
}

- (bool)boolForKey:(id)defaultName {
    let val: id = msg![env; this objectForKey:defaultName];
    msg![env; val boolValue]
}

- (id)stringForKey:(id)defaultName {
    msg![env; this objectForKey:defaultName]
=======
- (id)description {
    build_description(env, this)
>>>>>>> 157853e2
}

@end

};

/// Direct constructor for use by host code, similar to
/// `[[NSDictionary alloc] initWithObjectsAndKeys:]` but without variadics and
/// with a more intuitive argument order. Unlike [super::ns_array::from_vec],
/// this **does** copy and retain!
pub fn dict_from_keys_and_objects(env: &mut Environment, keys_and_objects: &[(id, id)]) -> id {
    let dict: id = msg_class![env; NSMutableDictionary alloc];

    let mut host_object = <DictionaryHostObject as Default>::default();
    for &(key, object) in keys_and_objects {
        host_object.insert(env, key, object, /* copy_key: */ true);
    }
    *env.objc.borrow_mut(dict) = host_object;

    dict
}

<<<<<<< HEAD
pub fn dict_to_keys_and_objects(env: &mut Environment, dict: id) -> Vec<(id, id)> {
    let host = env.objc.borrow::<DictionaryHostObject>(dict);
    let mut ret = Vec::with_capacity(host.count as usize);
    for collisions in host.map.values() {
        for &(key, value) in collisions {
            ret.push((key, value));
        }
    }
    ret
=======
/// A helper to build a description NSString
/// for a NSDictionary or a NSMutableDictionary.
fn build_description(env: &mut Environment, dict: id) -> id {
    // According to docs, this description should be formatted as property list.
    // But by the same docs, it's meant to be used for debugging purposes only.
    let desc: id = msg_class![env; NSMutableString new];
    let prefix: id = from_rust_string(env, "{\n".to_string());
    () = msg![env; desc appendString:prefix];
    release(env, prefix);
    let keys: Vec<id> = env
        .objc
        .borrow_mut::<DictionaryHostObject>(dict)
        .iter_keys()
        .collect();
    for key in keys {
        let key_desc: id = msg![env; key description];
        let value: id = msg![env; dict objectForKey:key];
        let val_desc: id = msg![env; value description];
        // TODO: respect nesting and padding
        let format = format!(
            "\t{} = {};\n",
            to_rust_string(env, key_desc),
            to_rust_string(env, val_desc)
        );
        let format = from_rust_string(env, format);
        () = msg![env; desc appendString:format];
        release(env, format);
    }
    let suffix: id = from_rust_string(env, "}".to_string());
    () = msg![env; desc appendString:suffix];
    release(env, suffix);
    // TODO: return an immutable copy once supported
    autorelease(env, desc)
>>>>>>> 157853e2
}<|MERGE_RESOLUTION|>--- conflicted
+++ resolved
@@ -501,44 +501,8 @@
     *env.objc.borrow_mut(this) = host_obj;
 }
 
-<<<<<<< HEAD
-- (())setInteger:(NSInteger)value forKey:(id)defaultName {
-    let mut host_obj: DictionaryHostObject = std::mem::take(env.objc.borrow_mut(this));
-    let value_id: id = msg_class![env; NSNumber numberWithInteger:value];
-    host_obj.insert(env, defaultName, value_id, false);
-    *env.objc.borrow_mut(this) = host_obj;
-}
-
-- (())setValue:(id)value
-        forKey:(id)key { // NSString*
-    assert!(!key.is_null());
-    let mut host_obj: DictionaryHostObject = std::mem::take(env.objc.borrow_mut(this));
-    host_obj.insert(env, key, value, false);
-    *env.objc.borrow_mut(this) = host_obj;
-}
-
-// FIXME: those are from NSUserDefaults!
-- (NSInteger)integerForKey:(id)defaultName {
-    let val: id = msg![env; this objectForKey:defaultName];
-    msg![env; val integerValue]
-}
-
-- (f32)floatForKey:(id)defaultName {
-    let val: id = msg![env; this objectForKey:defaultName];
-    msg![env; val floatValue]
-}
-
-- (bool)boolForKey:(id)defaultName {
-    let val: id = msg![env; this objectForKey:defaultName];
-    msg![env; val boolValue]
-}
-
-- (id)stringForKey:(id)defaultName {
-    msg![env; this objectForKey:defaultName]
-=======
 - (id)description {
     build_description(env, this)
->>>>>>> 157853e2
 }
 
 @end
@@ -561,17 +525,6 @@
     dict
 }
 
-<<<<<<< HEAD
-pub fn dict_to_keys_and_objects(env: &mut Environment, dict: id) -> Vec<(id, id)> {
-    let host = env.objc.borrow::<DictionaryHostObject>(dict);
-    let mut ret = Vec::with_capacity(host.count as usize);
-    for collisions in host.map.values() {
-        for &(key, value) in collisions {
-            ret.push((key, value));
-        }
-    }
-    ret
-=======
 /// A helper to build a description NSString
 /// for a NSDictionary or a NSMutableDictionary.
 fn build_description(env: &mut Environment, dict: id) -> id {
@@ -605,5 +558,4 @@
     release(env, suffix);
     // TODO: return an immutable copy once supported
     autorelease(env, desc)
->>>>>>> 157853e2
 }