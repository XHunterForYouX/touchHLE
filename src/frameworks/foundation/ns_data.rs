/*
 * This Source Code Form is subject to the terms of the Mozilla Public
 * License, v. 2.0. If a copy of the MPL was not distributed with this
 * file, You can obtain one at https://mozilla.org/MPL/2.0/.
 */
//! `NSData` and `NSMutableData`.

use super::ns_string::to_rust_string;
use super::{NSRange, NSUInteger};
use crate::fs::GuestPath;
use crate::mem::{ConstPtr, ConstVoidPtr, MutPtr, MutVoidPtr, Ptr};
use crate::objc::{
    autorelease, id, msg, nil, objc_classes, release, retain, ClassExports, HostObject, NSZonePtr,
};
use crate::{msg_class, Environment};

struct NSDataHostObject {
    bytes: MutVoidPtr,
    freeWhenDone: Bool,
    length: NSUInteger,
}
impl HostObject for NSDataHostObject {}

pub const CLASSES: ClassExports = objc_classes! {

(env, this, _cmd);

// NSData doesn't seem to be an abstract class?
@implementation NSData: NSObject

+ (id)allocWithZone:(NSZonePtr)_zone {
    let host_object = Box::new(NSDataHostObject {
        bytes: Ptr::null(),
        freeWhenDone: Bool,
        length: 0,
    });
    env.objc.alloc_object(this, host_object, &mut env.mem)
}

+ (id)dataWithBytesNoCopy:(MutVoidPtr)bytes
                   length:(NSUInteger)length {
    let new: id = msg![env; this alloc];
    let new: id = msg![env; new initWithBytesNoCopy:bytes length:length];
    autorelease(env, new)
}

+ (id)dataWithBytes:(ConstVoidPtr)bytes
             length:(NSUInteger)length {
    let new: id = msg![env; this alloc];
    let new: id = msg![env; new initWithBytes:bytes length:length];
    autorelease(env, new)
}

+ (id)dataWithContentsOfFile:(id)path {
    let new: id = msg![env; this alloc];
    let new: id = msg![env; new initWithContentsOfFile:path];
    autorelease(env, new)
}

+ (id)dataWithContentsOfMappedFile:(id)path {
    let new: id = msg![env; this alloc];
    let new: id = msg![env; new initWithContentsOfMappedFile:path];
    autorelease(env, new)
}

+ (id)dataWithContentsOfURL:(id)url {
    let new: id = msg![env; this alloc];
    let new: id = msg![env; new initWithContentsOfURL:url];
    autorelease(env, new)
}

// Calling the standard `init` is also allowed, in which case we just get data
// of size 0.

- (id)initWithBytesNoCopy:(NSUInteger)length:(Bool)freeWhenDone
                   bytes:(MutVoidPtr)bytes {
    let host_object = env.objc.borrow_mut::<NSDataHostObject>(this);
    assert!(host_object.freeWhenDone.is_null() && host_object.length == 0);
    host_object.freeWhenDone = freeWhenDone;
    host_object.length = length;
    this
}

- (id)initWithBytesNoCopy:(MutVoidPtr)bytes
                   length:(NSUInteger)length {
    let host_object = env.objc.borrow_mut::<NSDataHostObject>(this);
    assert!(host_object.bytes.is_null() && host_object.length == 0);
    host_object.bytes = bytes;
    host_object.length = length;
    this
}

- (id)initWithBytes:(ConstVoidPtr)bytes
              length:(NSUInteger)length {
    let host_object = env.objc.borrow_mut::<NSDataHostObject>(this);
    assert!(host_object.bytes.is_null() && host_object.length == 0);
    let alloc = env.mem.alloc(length);
    env.mem.memmove(alloc, bytes, length);
    host_object.bytes = alloc;
    host_object.length = length;
    this
}

- (id)initWithContentsOfURL:(id)url { // NSURL *
    let path: id = msg![env; url absoluteString];
    let path = to_rust_string(env, path);
    // TODO: file URL case
    assert!(path.starts_with("http"));
    log!("TODO: ignoring [(NSData*){:?} initWithContentsOfURL:{:?}]", this, path);
    // TODO: actually load data once we have proper network support
    nil
}

- (id)initWithContentsOfFile:(id)path {
    if path == nil {
        return nil
    }
    let path = to_rust_string(env, path);
    log_dbg!("[(NSData*){:?} initWithContentsOfFile:{:?}]", this, path);
    let Ok(bytes) = env.fs.read(GuestPath::new(&path)) else {
        release(env, this);
        return nil;
    };
    let size = bytes.len().try_into().unwrap();
    let alloc = env.mem.alloc(size);
    let slice = env.mem.bytes_at_mut(alloc.cast(), size);
    slice.copy_from_slice(&bytes);

    let host_object = env.objc.borrow_mut::<NSDataHostObject>(this);
    host_object.bytes = alloc;
    host_object.length = size;
    this
}

- (id)initWithContentsOfMappedFile:(id)path {
<<<<<<< HEAD
    // IMM?: This is ok, right?
    msg![env; this initWithContentsOfFile:path]
}

- (bool)writeToFile:(id)path // NSString*
            options:(NSUInteger)_options_mask
              error:(MutPtr<id>)error { // NSError**
    let success: bool = msg![env; this writeToFile:path atomically:true];
    if !success && !error.is_null() {
        todo!(); // TODO: create an NSError if requested
    }
    success
}

=======
    log_dbg!("[NSData initWithContentsOfMappedFile:] not using memory mapping");
    msg![env; this initWithContentsOfFile:path]
}

>>>>>>> 2fae8cc3
// FIXME: writes should be atomic
- (bool)writeToFile:(id)path // NSString*
         atomically:(bool)_use_aux_file {
    let file = to_rust_string(env, path);
    log_dbg!("[(NSData*){:?} writeToFile:{:?} atomically:_]", this, file);
    let host_object = env.objc.borrow::<NSDataHostObject>(this);
    // Mem::bytes_at() panics when the pointer is NULL, but NSData's pointer can
    // be NULL if the length is 0.
    let slice = if host_object.length == 0 {
        &[]
    } else {
        env.mem.bytes_at(host_object.bytes.cast(), host_object.length)
    };
    env.fs.write(GuestPath::new(&file), slice).is_ok()
}

- (())dealloc {
    let &NSDataHostObject { bytes, .. } = env.objc.borrow(this);
    if !bytes.is_null() {
        env.mem.free(bytes);
    }
    env.objc.dealloc_object(this, &mut env.mem)
}

// NSCopying implementation
- (id)copyWithZone:(NSZonePtr)_zone {
    retain(env, this)
}

- (id)mutableCopyWithZone:(NSZonePtr)_zone {
    let bytes: ConstVoidPtr = msg![env; this bytes];
    let length: NSUInteger = msg![env; this length];
    let new = msg_class![env; NSMutableData alloc];
    msg![env; new initWithBytes:(bytes.cast_mut()) length:length]
}

- (ConstVoidPtr)bytes {
    env.objc.borrow::<NSDataHostObject>(this).bytes.cast_const()
}
- (NSUInteger)length {
    env.objc.borrow::<NSDataHostObject>(this).length
}

- (bool)isEqualToData:(id)other {
    // FIXME: Avoid allocation
    let a = to_rust_slice(env, this).to_owned();
    let b = to_rust_slice(env, other);
    a == b
}

- (())getBytes:(MutPtr<u8>)buffer length:(NSUInteger)length {
    let length = length.min(env.objc.borrow::<NSDataHostObject>(this).length);
    let range = NSRange { location: 0, length };
    msg![env; this getBytes:buffer range:range]
}

- (())getBytes:(MutPtr<u8>)buffer range:(NSRange)range {
    if range.length == 0 {
        return;
    }
    let &NSDataHostObject { bytes, length, .. } = env.objc.borrow(this);
    // TODO: throw NSRangeException if out-of-range instead of panic?
    assert!(range.location < length && range.location + range.length <= length);
    env.mem.memmove(
        buffer.cast(),
        bytes.cast_const() + range.location,
        range.length,
    );
}

- (())getBytes:(MutPtr<u8>)buffer {
    let &NSDataHostObject { bytes, length, .. } = env.objc.borrow(this);
    env.mem.memmove(
        buffer.cast(),
        bytes.cast_const(),
        length,
    );
}

@end

@implementation NSMutableData: NSData

- (id)initWithCapacity:(NSUInteger)_capacity {
    msg![env; this init]
}

- (id)copyWithZone:(NSZonePtr)_zone {
    let bytes: ConstVoidPtr = msg![env; this bytes];
    let length: NSUInteger = msg![env; this length];
    let new = msg_class![env; NSData alloc];
    msg![env; new initWithBytes:bytes length:length]
}

- (())increaseLengthBy:(NSUInteger)add_len {
    let &NSDataHostObject { bytes, length, .. } = env.objc.borrow(this);
    let new_len = length + add_len;
    let new_bytes = env.mem.realloc(bytes, new_len);
    let host = env.objc.borrow_mut::<NSDataHostObject>(this);
    host.length = new_len;
    host.bytes = new_bytes;
    log_dbg!("increaseLengthBy bytes {:?}, new_bytes {:?}; length {}, new_len {}", bytes, new_bytes, length, new_len);
}

- (())appendBytes:(ConstPtr<u8>)append_bytes length:(NSUInteger)append_length {
    let old_len = env.objc.borrow::<NSDataHostObject>(this).length;
    let old_bytes = env.objc.borrow::<NSDataHostObject>(this).bytes;
    () = msg![env; this increaseLengthBy:append_length];
    let &NSDataHostObject { bytes, length, .. } = env.objc.borrow(this);
    log_dbg!("appendBytes old_len {}, append_length {}, length {}", old_len, append_length, length);
    log_dbg!("appendBytes old_bytes {:?}, append_bytes {:?}, bytes {:?}", old_bytes, append_bytes, bytes);
    env.mem.memmove(bytes + old_len, append_bytes.cast(), append_length);
}

@end

};

pub fn to_rust_slice(env: &mut Environment, data: id) -> &[u8] {
    let borrowed_data = env.objc.borrow::<NSDataHostObject>(data);
    assert!(!borrowed_data.bytes.is_null() && borrowed_data.length != 0);
    env.mem
        .bytes_at(borrowed_data.bytes.cast(), borrowed_data.length)
}<|MERGE_RESOLUTION|>--- conflicted
+++ resolved
@@ -133,27 +133,10 @@
 }
 
 - (id)initWithContentsOfMappedFile:(id)path {
-<<<<<<< HEAD
-    // IMM?: This is ok, right?
-    msg![env; this initWithContentsOfFile:path]
-}
-
-- (bool)writeToFile:(id)path // NSString*
-            options:(NSUInteger)_options_mask
-              error:(MutPtr<id>)error { // NSError**
-    let success: bool = msg![env; this writeToFile:path atomically:true];
-    if !success && !error.is_null() {
-        todo!(); // TODO: create an NSError if requested
-    }
-    success
-}
-
-=======
     log_dbg!("[NSData initWithContentsOfMappedFile:] not using memory mapping");
     msg![env; this initWithContentsOfFile:path]
 }
 
->>>>>>> 2fae8cc3
 // FIXME: writes should be atomic
 - (bool)writeToFile:(id)path // NSString*
          atomically:(bool)_use_aux_file {
