--- conflicted
+++ resolved
@@ -7,11 +7,8 @@
 
 use std::num::FpCategory;
 use crate::dyld::{export_c_func, FunctionExports};
-<<<<<<< HEAD
-=======
 use crate::libc::errno::set_errno;
 use crate::mem::MutPtr;
->>>>>>> 026fff4b
 use crate::Environment;
 use crate::mem::{MutPtr, MutVoidPtr};
 
@@ -238,17 +235,10 @@
 
     arg.log10()
 }
-<<<<<<< HEAD
-fn ldexp(_env: &mut Environment, arg: f64) -> f64 {
-    arg.exp()
-}
-fn exp(_env: &mut Environment, arg: f64) -> f64 {
-=======
 fn exp(env: &mut Environment, arg: f64) -> f64 {
     // TODO: handle errno properly
     set_errno(env, 0);
 
->>>>>>> 026fff4b
     arg.exp()
 }
 fn expf(env: &mut Environment, arg: f32) -> f32 {
