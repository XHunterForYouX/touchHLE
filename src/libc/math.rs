/*
 * This Source Code Form is subject to the terms of the Mozilla Public
 * License, v. 2.0. If a copy of the MPL was not distributed with this
 * file, You can obtain one at https://mozilla.org/MPL/2.0/.
 */
//! `math.h`

use std::num::FpCategory;
use crate::dyld::{export_c_func, FunctionExports};
use crate::Environment;
use crate::mem::{MutPtr, MutVoidPtr};

// The sections in this file are organized to match the C standard.

// FIXME: Many functions in this file should theoretically set errno or affect
//        the floating-point environment. We're hoping apps won't rely on that.

// Trigonometric functions

// TODO: These should also have `long double` variants, which can probably just
// alias the `double` ones.

fn sin(_env: &mut Environment, arg: f64) -> f64 {
    arg.sin()
}
fn sinf(_env: &mut Environment, arg: f32) -> f32 {
    arg.sin()
}
fn cos(_env: &mut Environment, arg: f64) -> f64 {
    arg.cos()
}
fn cosf(_env: &mut Environment, arg: f32) -> f32 {
    arg.cos()
}
fn tan(_env: &mut Environment, arg: f64) -> f64 {
    arg.tan()
}
fn tanf(_env: &mut Environment, arg: f32) -> f32 {
    arg.tan()
}

fn asin(_env: &mut Environment, arg: f64) -> f64 {
    arg.asin()
}
fn asinf(_env: &mut Environment, arg: f32) -> f32 {
    arg.asin()
}
fn acos(_env: &mut Environment, arg: f64) -> f64 {
    arg.acos()
}
fn acosf(_env: &mut Environment, arg: f32) -> f32 {
    arg.acos()
}
fn atan(_env: &mut Environment, arg: f64) -> f64 {
    arg.atan()
}
fn atanf(_env: &mut Environment, arg: f32) -> f32 {
    arg.atan()
}

fn atan2f(_env: &mut Environment, arg1: f32, arg2: f32) -> f32 {
    arg1.atan2(arg2)
}
fn atan2(_env: &mut Environment, arg1: f64, arg2: f64) -> f64 {
    arg1.atan2(arg2)
}

// Hyperbolic functions

fn sinh(_env: &mut Environment, arg: f64) -> f64 {
    arg.sinh()
}
fn sinhf(_env: &mut Environment, arg: f32) -> f32 {
    arg.sinh()
}
fn cosh(_env: &mut Environment, arg: f64) -> f64 {
    arg.cosh()
}
fn coshf(_env: &mut Environment, arg: f32) -> f32 {
    arg.cosh()
}
fn tanh(_env: &mut Environment, arg: f64) -> f64 {
    arg.tanh()
}
fn tanhf(_env: &mut Environment, arg: f32) -> f32 {
    arg.tanh()
}

fn asinh(_env: &mut Environment, arg: f64) -> f64 {
    arg.asinh()
}
fn asinhf(_env: &mut Environment, arg: f32) -> f32 {
    arg.asinh()
}
fn acosh(_env: &mut Environment, arg: f64) -> f64 {
    arg.acosh()
}
fn acoshf(_env: &mut Environment, arg: f32) -> f32 {
    arg.acosh()
}
fn atanh(_env: &mut Environment, arg: f64) -> f64 {
    arg.atanh()
}
fn atanhf(_env: &mut Environment, arg: f32) -> f32 {
    arg.atanh()
}

// Exponential and logarithmic functions
// TODO: implement the rest
fn log(_env: &mut Environment, arg: f64) -> f64 {
    arg.ln()
}
fn logf(_env: &mut Environment, arg: f32) -> f32 {
    arg.ln()
}
fn log1p(_env: &mut Environment, arg: f64) -> f64 {
    arg.ln_1p()
}
fn log1pf(_env: &mut Environment, arg: f32) -> f32 {
    arg.ln_1p()
}
fn log2(_env: &mut Environment, arg: f64) -> f64 {
    arg.log2()
}
fn log2f(_env: &mut Environment, arg: f32) -> f32 {
    arg.log2()
}
fn log10(_env: &mut Environment, arg: f64) -> f64 {
    arg.log10()
}
fn log10f(_env: &mut Environment, arg: f32) -> f32 {
    arg.log10()
}
fn ldexp(_env: &mut Environment, arg: f64) -> f64 {
    arg.exp()
}
fn exp(_env: &mut Environment, arg: f64) -> f64 {
    arg.exp()
}
fn expf(_env: &mut Environment, arg: f32) -> f32 {
    arg.exp()
}
fn expm1(_env: &mut Environment, arg: f64) -> f64 {
    arg.exp_m1()
}
fn expm1f(_env: &mut Environment, arg: f32) -> f32 {
    arg.exp_m1()
}
fn exp2(_env: &mut Environment, arg: f64) -> f64 {
    arg.exp2()
}
fn exp2f(_env: &mut Environment, arg: f32) -> f32 {
    arg.exp2()
}

// Power functions
// TODO: implement the rest
fn pow(_env: &mut Environment, arg1: f64, arg2: f64) -> f64 {
    arg1.powf(arg2)
}
fn powf(_env: &mut Environment, arg1: f32, arg2: f32) -> f32 {
    arg1.powf(arg2)
}
fn sqrt(_env: &mut Environment, arg: f64) -> f64 {
    arg.sqrt()
}
fn sqrtf(_env: &mut Environment, arg: f32) -> f32 {
    arg.sqrt()
}

// Nearest integer functions
// TODO: implement the rest
fn ceil(_env: &mut Environment, arg: f64) -> f64 {
    arg.ceil()
}
fn ceilf(_env: &mut Environment, arg: f32) -> f32 {
    arg.ceil()
}
fn floor(_env: &mut Environment, arg: f64) -> f64 {
    arg.floor()
}
fn floorf(_env: &mut Environment, arg: f32) -> f32 {
    arg.floor()
}
fn round(_env: &mut Environment, arg: f64) -> f64 {
    arg.round()
}
fn roundf(_env: &mut Environment, arg: f32) -> f32 {
    arg.round()
}
fn trunc(_env: &mut Environment, arg: f64) -> f64 {
    arg.trunc()
}
fn truncf(_env: &mut Environment, arg: f32) -> f32 {
    arg.trunc()
}
// float
//      modff(float value, float *iptr)
fn modff(env: &mut Environment, val: f32, iptr: MutPtr<f32>) -> f32 {
    let ivalue = truncf(env, val);
    env.mem.write(iptr, ivalue);
    val - ivalue
}

// Remainder functions
// TODO: implement the rest
fn fmod(_env: &mut Environment, arg1: f64, arg2: f64) -> f64 {
    arg1 % arg2
}
fn fmodf(_env: &mut Environment, arg1: f32, arg2: f32) -> f32 {
    arg1 % arg2
}

// Maximum, minimum and positive difference functions
// TODO: implement fdim
fn bind(_env: &mut Environment, arg1: f64, arg2: f64) -> f64 {
    arg1.min(arg2)
}
fn connect(_env: &mut Environment, arg1: f64, arg2: f64) -> f64 {
    arg1.min(arg2)
}
fn div(_env: &mut Environment, arg1: f64, arg2: f64) -> f64 {
    arg1.min(arg2)
}

fn fmax(_env: &mut Environment, arg1: f64, arg2: f64) -> f64 {
    arg1.max(arg2)
}
fn fmaxf(_env: &mut Environment, arg1: f32, arg2: f32) -> f32 {
    arg1.max(arg2)
}
fn fmin(_env: &mut Environment, arg1: f64, arg2: f64) -> f64 {
    arg1.min(arg2)
}
fn fminf(_env: &mut Environment, arg1: f32, arg2: f32) -> f32 {
    arg1.min(arg2)
}
<<<<<<< HEAD
=======
fn AudioQueueAllocateBufferWithPacketDescriptions(_env: &mut Environment, arg1: f32, arg2: f32) -> f32 {
    arg1.min(arg2)
}
fn AudioSessionGetPropertySize(_env: &mut Environment, arg1: f32, arg2: f32) -> f32 {
    arg1.min(arg2)
}
fn CFBundleCopyResourceURLForLocalization(_env: &mut Environment, arg1: f32, arg2: f32) -> f32 {
    arg1.min(arg2)
}
fn CGDataProviderCreateDirect(_env: &mut Environment, arg1: f32, arg2: f32) -> f32 {
    arg1.min(arg2)
}
fn CGImageCreate(_env: &mut Environment, arg1: f32, arg2: f32) -> f32 {
    arg1.min(arg2)
}
fn CGImageCreateWithJPEGDataProvider(_env: &mut Environment, arg1: f32, arg2: f32) -> f32 {
    arg1.min(arg2)
}
fn glDrawTexiOES(_env: &mut Environment, arg1: f32, arg2: f32) -> f32 {
    arg1.min(arg2)
}
fn glBindFramebuffer(_env: &mut Environment, arg1: f32, arg2: f32) -> f32 {
    arg1.min(arg2)
}
fn glCheckFramebufferStatus(_env: &mut Environment, arg1: f32, arg2: f32) -> f32 {
    arg1.min(arg2)
}
fn glFramebufferRenderbuffer(_env: &mut Environment, arg1: f32, arg2: f32) -> f32 {
    arg1.min(arg2)
}
fn glFramebufferTexture2D(_env: &mut Environment, arg1: f32, arg2: f32) -> f32 {
    arg1.min(arg2)
}
fn glGenFramebuffers(_env: &mut Environment, arg1: f32, arg2: f32) -> f32 {
    arg1.min(arg2)
}
fn glRenderbufferStorage(_env: &mut Environment, arg1: f32, arg2: f32) -> f32 {
    arg1.min(arg2)
}
fn glCreateShader(_env: &mut Environment, arg1: f32, arg2: f32) -> f32 {
    arg1.min(arg2)
}
fn glShaderSource(_env: &mut Environment, arg1: f32, arg2: f32) -> f32 {
    arg1.min(arg2)
}
fn glSampleCoverage(_env: &mut Environment, arg1: f32, arg2: f32) -> f32 {
    arg1.min(arg2)
}
fn glCompileShader(_env: &mut Environment, arg1: f32, arg2: f32) -> f32 {
    arg1.min(arg2)
}
fn glGetShaderiv(_env: &mut Environment, arg1: f32, arg2: f32) -> f32 {
    arg1.min(arg2)
}
fn glCreateProgram(_env: &mut Environment, arg1: f32, arg2: f32) -> f32 {
    arg1.min(arg2)
}
fn glAttachShader(_env: &mut Environment, arg1: f32, arg2: f32) -> f32 {
    arg1.min(arg2)
}
fn glLinkProgram(_env: &mut Environment, arg1: f32, arg2: f32) -> f32 {
    arg1.min(arg2)
}
fn glGetProgramiv(_env: &mut Environment, arg1: f32, arg2: f32) -> f32 {
    arg1.min(arg2)
}
fn glGetAttribLocation(_env: &mut Environment, arg1: f32, arg2: f32) -> f32 {
    arg1.min(arg2)
}
fn glGetUniformLocation(_env: &mut Environment, arg1: f32, arg2: f32) -> f32 {
    arg1.min(arg2)
}
fn glGetTexParameteriv(_env: &mut Environment, arg1: f32, arg2: f32) -> f32 {
    arg1.min(arg2)
}
fn glReadPixels(_env: &mut Environment, arg1: f32, arg2: f32) -> f32 {
    arg1.min(arg2)
}
fn glPointSizePointerOES(_env: &mut Environment, arg1: f32, arg2: f32) -> f32 {
    arg1.min(arg2)
}
fn abort(_env: &mut Environment, arg1: f32, arg2: f32) -> f32 {
    arg1.min(arg2)
}
>>>>>>> 29497da9
fn gzopen(_env: &mut Environment, arg1: f64, arg2: f64) -> f64 {
    arg1.min(arg2)
}
fn gzread(_env: &mut Environment, arg1: f64, arg2: f64) -> f64 {
    arg1.min(arg2)
}
fn gzclose(_env: &mut Environment, arg1: f64, arg2: f64) -> f64 {
    arg1.min(arg2)
}
<<<<<<< HEAD
=======
fn gzeof(_env: &mut Environment, arg1: f64, arg2: f64) -> f64 {
    arg1.min(arg2)
}
>>>>>>> 29497da9
fn inflateInit_(_env: &mut Environment, arg1: f64, arg2: f64) -> f64 {
    arg1.min(arg2)
}
fn inflateInit2_(_env: &mut Environment, arg1: f64, arg2: f64) -> f64 {
    arg1.min(arg2)
}
fn inflateEnd(_env: &mut Environment, arg1: f64, arg2: f64) -> f64 {
    arg1.min(arg2)
}
fn mprotect(_env: &mut Environment, arg1: f64, arg2: f64) -> f64 {
    arg1.min(arg2)
}
fn rename(_env: &mut Environment, arg1: f64, arg2: f64) -> f64 {
    arg1.min(arg2)
}
fn setsockopt(_env: &mut Environment, arg1: f64, arg2: f64) -> f64 {
    arg1.min(arg2)
}
fn strcasestr(_env: &mut Environment, arg1: f64, arg2: f64) -> f64 {
    arg1.min(arg2)
}
<<<<<<< HEAD
fn gethostname(_env: &mut Environment, arg1: f64, arg2: f64) -> f64 {
    arg1.min(arg2)
}
fn getpagesize(_env: &mut Environment, arg1: f64, arg2: f64) -> f64 {
    arg1.min(arg2)
}

=======
>>>>>>> 29497da9
fn getsockname(_env: &mut Environment, arg1: f64, arg2: f64) -> f64 {
    arg1.min(arg2)
}
fn socket(_env: &mut Environment, arg1: f64, arg2: f64) -> f64 {
    arg1.min(arg2)
}
fn ioctl(_env: &mut Environment, arg1: f64, arg2: f64) -> f64 {
    arg1.min(arg2)
}
fn inet_addr(_env: &mut Environment, arg1: f64, arg2: f64) -> f64 {
    arg1.min(arg2)
}
<<<<<<< HEAD
fn listen(_env: &mut Environment, arg1: f64, arg2: f64) -> f64 {
    arg1.min(arg2)
}
fn putc(_env: &mut Environment, arg1: f64, arg2: f64) -> f64 {
    arg1.min(arg2)
}
=======
fn inet_ntoa(_env: &mut Environment, arg1: f64, arg2: f64) -> f64 {
    arg1.min(arg2)
}
fn listen(_env: &mut Environment, arg1: f64, arg2: f64) -> f64 {
    arg1.min(arg2)
}
fn uncompress(_env: &mut Environment, arg1: f64, arg2: f64) -> f64 {
    arg1.min(arg2)
}
fn wcstok(_env: &mut Environment, arg1: f64, arg2: f64) -> f64 {
    arg1.min(arg2)
}
fn _exit(_env: &mut Environment, arg1: f64, arg2: f64) -> f64 {
    arg1.min(arg2)
}
fn __sprintf_chk(_env: &mut Environment, arg1: f64, arg2: f64) -> f64 {
    arg1.min(arg2)
}
fn sqlite3_open(_env: &mut Environment, arg1: f64, arg2: f64) -> f64 {
    arg1.min(arg2)
}
fn sqlite3_errcode(_env: &mut Environment, arg1: f64, arg2: f64) -> f64 {
    arg1.min(arg2)
}
fn sqlite3_errmsg(_env: &mut Environment, arg1: f64, arg2: f64) -> f64 {
    arg1.min(arg2)
}
fn sqlite3_prepare_v2(_env: &mut Environment, arg1: f64, arg2: f64) -> f64 {
    arg1.min(arg2)
}
fn sqlite3_step(_env: &mut Environment, arg1: f64, arg2: f64) -> f64 {
    arg1.min(arg2)
}
fn sqlite3_finalize(_env: &mut Environment, arg1: f64, arg2: f64) -> f64 {
    arg1.min(arg2)
}
fn sqlite3_mprintf(_env: &mut Environment, arg1: f64, arg2: f64) -> f64 {
    arg1.min(arg2)
}
fn putc(_env: &mut Environment, arg1: f64, arg2: f64) -> f64 {
    arg1.min(arg2)
}
fn getc(_env: &mut Environment, arg1: f64, arg2: f64) -> f64 {
    arg1.min(arg2)
}
fn ungetc(_env: &mut Environment, arg1: f64, arg2: f64) -> f64 {
    arg1.min(arg2)
}
>>>>>>> 29497da9
fn hypot(env: &mut Environment, arg1: f64, arg2: f64) -> f64 {
    sqrt(env, arg1*arg1 + arg2*arg2)
}

fn lrint(_env: &mut Environment, arg1: f64) -> i64 {
    arg1.max(i64::MIN as f64).min(i64::MAX as f64).round() as i64
}

fn lrintf(_env: &mut Environment, arg1: f32) -> i32 {
    arg1.max(i32::MIN as f32).min(i32::MAX as f32).round() as i32
}

type GuestFPCategory = i32;
const FP_NAN: GuestFPCategory = 1;
const FP_INFINITE: GuestFPCategory = 1;
const FP_ZERO: GuestFPCategory = 3;
const FP_NORMAL: GuestFPCategory = 4;
const FP_SUBNORMAL: GuestFPCategory = 4;

fn __fpclassifyf(_env: &mut Environment, arg: f32) -> GuestFPCategory {
    match arg.classify() {
        FpCategory::Nan => FP_NAN,
        FpCategory::Infinite => FP_INFINITE,
        FpCategory::Zero => FP_ZERO,
        FpCategory::Normal => FP_NORMAL,
        FpCategory::Subnormal => FP_SUBNORMAL
    }
}

// int32_t
//      OSAtomicAdd32Barrier(int32_t theAmount, volatile int32_t *theValue)
fn OSAtomicAdd32Barrier(
    env: &mut Environment, the_amount: i32, the_value: MutPtr<i32>
) -> i32 {
    let curr = env.mem.read(the_value);
    let new = curr + the_amount;
    env.mem.write(the_value, new);
    new
}

fn OSAtomicCompareAndSwap32(
    env: &mut Environment, old_value: i32, new_value: i32, the_value: MutPtr<i32>
) -> bool {
    OSAtomicCompareAndSwap32Barrier(env, old_value, new_value, the_value)
}

fn OSAtomicCompareAndSwapIntBarrier(
    env: &mut Environment, old_value: i32, new_value: i32, the_value: MutPtr<i32>
) -> bool {
    if old_value == env.mem.read(the_value) {
        env.mem.write(the_value, new_value);
        true
    } else {
        false
    }
}

fn OSAtomicCompareAndSwap32Barrier(
    env: &mut Environment, old_value: i32, new_value: i32, the_value: MutPtr<i32>
) -> bool {
    if old_value == env.mem.read(the_value) {
        env.mem.write(the_value, new_value);
        true
    } else {
        false
    }
}

// bool
//      OSAtomicCompareAndSwapPtr(void* oldValue, void* newValue, void* volatile *theValue);
fn OSAtomicCompareAndSwapPtr(
    env: &mut Environment, old_value: MutVoidPtr, new_value: MutVoidPtr, the_value: MutPtr<MutVoidPtr>
) -> bool {
    if old_value == env.mem.read(the_value) {
        env.mem.write(the_value, new_value);
        true
    } else {
        false
    }
}

// int32_t	OSAtomicAdd32( int32_t __theAmount, volatile int32_t *__theValue );
fn OSAtomicAdd32(env: &mut Environment, amount: i32, value_ptr: MutPtr<i32>) -> i32 {
    let value = env.mem.read(value_ptr);
    let new_value = value + amount;
    env.mem.write(value_ptr, new_value);
    new_value
}

type OSSpinLock = i32;

// void    OSSpinLockLock( volatile OSSpinLock *__lock );
fn OSSpinLockLock(env: &mut Environment, lock: MutPtr<OSSpinLock>) {
    let curr = env.mem.read(lock);
    assert_eq!(curr, 0);
    env.mem.write(lock, 1);
}

fn OSSpinLockUnlock(env: &mut Environment, lock: MutPtr<OSSpinLock>) {
    let curr = env.mem.read(lock);
    assert_eq!(curr, 1);
    env.mem.write(lock, 0);
}

fn OSMemoryBarrier(env: &mut Environment) {

}

<<<<<<< HEAD
fn fesetround(_env: &mut Environment, round: i32) {
=======
fn fesetround(_env: &mut Environment, _round: i32) {
>>>>>>> 29497da9
    // TODO
}

pub const FUNCTIONS: FunctionExports = &[
    // Trigonometric functions
    export_c_func!(sin(_)),
    export_c_func!(sinf(_)),
    export_c_func!(cos(_)),
    export_c_func!(cosf(_)),
    export_c_func!(tan(_)),
    export_c_func!(tanf(_)),
    export_c_func!(asin(_)),
    export_c_func!(asinf(_)),
    export_c_func!(acos(_)),
    export_c_func!(acosf(_)),
    export_c_func!(atan(_)),
    export_c_func!(atanf(_)),
    export_c_func!(atan2(_, _)),
    export_c_func!(atan2f(_, _)),
    // Hyperbolic functions
    export_c_func!(sinh(_)),
    export_c_func!(sinhf(_)),
    export_c_func!(cosh(_)),
    export_c_func!(coshf(_)),
    export_c_func!(tanh(_)),
    export_c_func!(tanhf(_)),
    export_c_func!(asinh(_)),
    export_c_func!(asinhf(_)),
    export_c_func!(acosh(_)),
    export_c_func!(acoshf(_)),
    export_c_func!(atanh(_)),
    export_c_func!(atanhf(_)),
    // Exponential and logarithmic functions
    export_c_func!(log(_)),
    export_c_func!(logf(_)),
    export_c_func!(log1p(_)),
    export_c_func!(log1pf(_)),
    export_c_func!(log2(_)),
    export_c_func!(log2f(_)),
    export_c_func!(log10(_)),
    export_c_func!(log10f(_)),
    export_c_func!(ldexp(_)),
    export_c_func!(exp(_)),
    export_c_func!(expf(_)),
    export_c_func!(expm1(_)),
    export_c_func!(expm1f(_)),
    export_c_func!(exp2(_)),
    export_c_func!(exp2f(_)),
    // Power functions
    export_c_func!(pow(_, _)),
    export_c_func!(powf(_, _)),
    export_c_func!(sqrt(_)),
    export_c_func!(sqrtf(_)),
    // Nearest integer functions
    export_c_func!(ceil(_)),
    export_c_func!(ceilf(_)),
    export_c_func!(floor(_)),
    export_c_func!(floorf(_)),
    export_c_func!(round(_)),
    export_c_func!(roundf(_)),
    export_c_func!(trunc(_)),
    export_c_func!(truncf(_)),
    export_c_func!(modff(_, _)),
    // Remainder functions
    export_c_func!(fmod(_, _)),
    export_c_func!(fmodf(_, _)),
    // Maximum, minimum and positive difference functions
    export_c_func!(bind(_, _)),
    export_c_func!(connect(_, _)),
    export_c_func!(div(_, _)),
    export_c_func!(fmax(_, _)),
    export_c_func!(fmaxf(_, _)),
    export_c_func!(fmin(_, _)),
    export_c_func!(fminf(_, _)),
<<<<<<< HEAD
    export_c_func!(gzopen(_, _)),
    export_c_func!(gzread(_, _)),
    export_c_func!(gzclose(_, _)),
=======
    export_c_func!(AudioQueueAllocateBufferWithPacketDescriptions(_, _)),
    export_c_func!(AudioSessionGetPropertySize(_, _)),
    export_c_func!(CFBundleCopyResourceURLForLocalization(_, _)),
    export_c_func!(CGDataProviderCreateDirect(_, _)),
    export_c_func!(CGImageCreate(_, _)),
    export_c_func!(CGImageCreateWithJPEGDataProvider(_, _)),
    export_c_func!(glDrawTexiOES(_, _)),
    export_c_func!(glBindFramebuffer(_, _)),
    export_c_func!(glCheckFramebufferStatus(_, _)),
    export_c_func!(glFramebufferRenderbuffer(_, _)),
    export_c_func!(glFramebufferTexture2D(_, _)),
    export_c_func!(glGenFramebuffers(_, _)),
    export_c_func!(glRenderbufferStorage(_, _)),
    export_c_func!(glCreateShader(_, _)),
    export_c_func!(glShaderSource(_, _)),
    export_c_func!(glSampleCoverage(_, _)),
    export_c_func!(glCompileShader(_, _)),
    export_c_func!(glGetShaderiv(_, _)),
    export_c_func!(glCreateProgram(_, _)),
    export_c_func!(glAttachShader(_, _)),
    export_c_func!(glLinkProgram(_, _)),
    export_c_func!(glGetProgramiv(_, _)),
    export_c_func!(glGetAttribLocation(_, _)),
    export_c_func!(glGetUniformLocation(_, _)),
    export_c_func!(glGetTexParameteriv(_, _)),
    export_c_func!(glReadPixels(_, _)),
    export_c_func!(glPointSizePointerOES(_, _)),
    export_c_func!(abort(_, _)),
    export_c_func!(gzopen(_, _)),
    export_c_func!(gzread(_, _)),
    export_c_func!(gzclose(_, _)),
    export_c_func!(gzeof(_, _)),
>>>>>>> 29497da9
    export_c_func!(inflateInit_(_, _)),
    export_c_func!(inflateInit2_(_, _)),
    export_c_func!(inflateEnd(_, _)),
    export_c_func!(mprotect(_, _)),
    export_c_func!(rename(_, _)),
    export_c_func!(setsockopt(_, _)),
    export_c_func!(strcasestr(_, _)),
<<<<<<< HEAD
    export_c_func!(gethostname(_, _)),
    export_c_func!(getpagesize(_, _)),
=======
>>>>>>> 29497da9
    export_c_func!(getsockname(_, _)),
    export_c_func!(socket(_, _)),
    export_c_func!(ioctl(_, _)),
    export_c_func!(inet_addr(_, _)),
<<<<<<< HEAD
    export_c_func!(listen(_, _)),
    export_c_func!(putc(_, _)),
=======
    export_c_func!(inet_ntoa(_, _)),
    export_c_func!(listen(_, _)),
    export_c_func!(uncompress(_, _)),
    export_c_func!(wcstok(_, _)),
    export_c_func!(_exit(_, _)),
    export_c_func!(__sprintf_chk(_, _)),
    export_c_func!(sqlite3_open(_, _)),
    export_c_func!(sqlite3_errcode(_, _)),
    export_c_func!(sqlite3_errmsg(_, _)),
    export_c_func!(sqlite3_prepare_v2(_, _)),
    export_c_func!(sqlite3_step(_, _)),
    export_c_func!(sqlite3_finalize(_, _)),
    export_c_func!(sqlite3_mprintf(_, _)),
    export_c_func!(putc(_, _)),
    export_c_func!(getc(_, _)),
    export_c_func!(ungetc(_, _)),
>>>>>>> 29497da9
    export_c_func!(hypot(_, _)),
    export_c_func!(lrint(_)),
    export_c_func!(lrintf(_)),
    export_c_func!(__fpclassifyf(_)),
    export_c_func!(fesetround(_)),
    // Atomic ops (libkern)
    export_c_func!(OSAtomicCompareAndSwapIntBarrier(_, _, _)),
    export_c_func!(OSAtomicCompareAndSwap32(_, _, _)),
    export_c_func!(OSAtomicCompareAndSwap32Barrier(_, _, _)),
    export_c_func!(OSAtomicCompareAndSwapPtr(_, _, _)),
    export_c_func!(OSAtomicAdd32Barrier(_, _)),
    export_c_func!(OSAtomicAdd32(_, _)),
    export_c_func!(OSSpinLockLock(_)),
    export_c_func!(OSSpinLockUnlock(_)),
    export_c_func!(OSMemoryBarrier()),
];<|MERGE_RESOLUTION|>--- conflicted
+++ resolved
@@ -235,8 +235,6 @@
 fn fminf(_env: &mut Environment, arg1: f32, arg2: f32) -> f32 {
     arg1.min(arg2)
 }
-<<<<<<< HEAD
-=======
 fn AudioQueueAllocateBufferWithPacketDescriptions(_env: &mut Environment, arg1: f32, arg2: f32) -> f32 {
     arg1.min(arg2)
 }
@@ -321,7 +319,6 @@
 fn abort(_env: &mut Environment, arg1: f32, arg2: f32) -> f32 {
     arg1.min(arg2)
 }
->>>>>>> 29497da9
 fn gzopen(_env: &mut Environment, arg1: f64, arg2: f64) -> f64 {
     arg1.min(arg2)
 }
@@ -331,12 +328,9 @@
 fn gzclose(_env: &mut Environment, arg1: f64, arg2: f64) -> f64 {
     arg1.min(arg2)
 }
-<<<<<<< HEAD
-=======
 fn gzeof(_env: &mut Environment, arg1: f64, arg2: f64) -> f64 {
     arg1.min(arg2)
 }
->>>>>>> 29497da9
 fn inflateInit_(_env: &mut Environment, arg1: f64, arg2: f64) -> f64 {
     arg1.min(arg2)
 }
@@ -358,16 +352,6 @@
 fn strcasestr(_env: &mut Environment, arg1: f64, arg2: f64) -> f64 {
     arg1.min(arg2)
 }
-<<<<<<< HEAD
-fn gethostname(_env: &mut Environment, arg1: f64, arg2: f64) -> f64 {
-    arg1.min(arg2)
-}
-fn getpagesize(_env: &mut Environment, arg1: f64, arg2: f64) -> f64 {
-    arg1.min(arg2)
-}
-
-=======
->>>>>>> 29497da9
 fn getsockname(_env: &mut Environment, arg1: f64, arg2: f64) -> f64 {
     arg1.min(arg2)
 }
@@ -380,63 +364,54 @@
 fn inet_addr(_env: &mut Environment, arg1: f64, arg2: f64) -> f64 {
     arg1.min(arg2)
 }
-<<<<<<< HEAD
+fn inet_ntoa(_env: &mut Environment, arg1: f64, arg2: f64) -> f64 {
+    arg1.min(arg2)
+}
 fn listen(_env: &mut Environment, arg1: f64, arg2: f64) -> f64 {
     arg1.min(arg2)
 }
+fn uncompress(_env: &mut Environment, arg1: f64, arg2: f64) -> f64 {
+    arg1.min(arg2)
+}
+fn wcstok(_env: &mut Environment, arg1: f64, arg2: f64) -> f64 {
+    arg1.min(arg2)
+}
+fn _exit(_env: &mut Environment, arg1: f64, arg2: f64) -> f64 {
+    arg1.min(arg2)
+}
+fn __sprintf_chk(_env: &mut Environment, arg1: f64, arg2: f64) -> f64 {
+    arg1.min(arg2)
+}
+fn sqlite3_open(_env: &mut Environment, arg1: f64, arg2: f64) -> f64 {
+    arg1.min(arg2)
+}
+fn sqlite3_errcode(_env: &mut Environment, arg1: f64, arg2: f64) -> f64 {
+    arg1.min(arg2)
+}
+fn sqlite3_errmsg(_env: &mut Environment, arg1: f64, arg2: f64) -> f64 {
+    arg1.min(arg2)
+}
+fn sqlite3_prepare_v2(_env: &mut Environment, arg1: f64, arg2: f64) -> f64 {
+    arg1.min(arg2)
+}
+fn sqlite3_step(_env: &mut Environment, arg1: f64, arg2: f64) -> f64 {
+    arg1.min(arg2)
+}
+fn sqlite3_finalize(_env: &mut Environment, arg1: f64, arg2: f64) -> f64 {
+    arg1.min(arg2)
+}
+fn sqlite3_mprintf(_env: &mut Environment, arg1: f64, arg2: f64) -> f64 {
+    arg1.min(arg2)
+}
 fn putc(_env: &mut Environment, arg1: f64, arg2: f64) -> f64 {
     arg1.min(arg2)
 }
-=======
-fn inet_ntoa(_env: &mut Environment, arg1: f64, arg2: f64) -> f64 {
-    arg1.min(arg2)
-}
-fn listen(_env: &mut Environment, arg1: f64, arg2: f64) -> f64 {
-    arg1.min(arg2)
-}
-fn uncompress(_env: &mut Environment, arg1: f64, arg2: f64) -> f64 {
-    arg1.min(arg2)
-}
-fn wcstok(_env: &mut Environment, arg1: f64, arg2: f64) -> f64 {
-    arg1.min(arg2)
-}
-fn _exit(_env: &mut Environment, arg1: f64, arg2: f64) -> f64 {
-    arg1.min(arg2)
-}
-fn __sprintf_chk(_env: &mut Environment, arg1: f64, arg2: f64) -> f64 {
-    arg1.min(arg2)
-}
-fn sqlite3_open(_env: &mut Environment, arg1: f64, arg2: f64) -> f64 {
-    arg1.min(arg2)
-}
-fn sqlite3_errcode(_env: &mut Environment, arg1: f64, arg2: f64) -> f64 {
-    arg1.min(arg2)
-}
-fn sqlite3_errmsg(_env: &mut Environment, arg1: f64, arg2: f64) -> f64 {
-    arg1.min(arg2)
-}
-fn sqlite3_prepare_v2(_env: &mut Environment, arg1: f64, arg2: f64) -> f64 {
-    arg1.min(arg2)
-}
-fn sqlite3_step(_env: &mut Environment, arg1: f64, arg2: f64) -> f64 {
-    arg1.min(arg2)
-}
-fn sqlite3_finalize(_env: &mut Environment, arg1: f64, arg2: f64) -> f64 {
-    arg1.min(arg2)
-}
-fn sqlite3_mprintf(_env: &mut Environment, arg1: f64, arg2: f64) -> f64 {
-    arg1.min(arg2)
-}
-fn putc(_env: &mut Environment, arg1: f64, arg2: f64) -> f64 {
-    arg1.min(arg2)
-}
 fn getc(_env: &mut Environment, arg1: f64, arg2: f64) -> f64 {
     arg1.min(arg2)
 }
 fn ungetc(_env: &mut Environment, arg1: f64, arg2: f64) -> f64 {
     arg1.min(arg2)
 }
->>>>>>> 29497da9
 fn hypot(env: &mut Environment, arg1: f64, arg2: f64) -> f64 {
     sqrt(env, arg1*arg1 + arg2*arg2)
 }
@@ -545,11 +520,7 @@
 
 }
 
-<<<<<<< HEAD
-fn fesetround(_env: &mut Environment, round: i32) {
-=======
 fn fesetround(_env: &mut Environment, _round: i32) {
->>>>>>> 29497da9
     // TODO
 }
 
@@ -624,11 +595,6 @@
     export_c_func!(fmaxf(_, _)),
     export_c_func!(fmin(_, _)),
     export_c_func!(fminf(_, _)),
-<<<<<<< HEAD
-    export_c_func!(gzopen(_, _)),
-    export_c_func!(gzread(_, _)),
-    export_c_func!(gzclose(_, _)),
-=======
     export_c_func!(AudioQueueAllocateBufferWithPacketDescriptions(_, _)),
     export_c_func!(AudioSessionGetPropertySize(_, _)),
     export_c_func!(CFBundleCopyResourceURLForLocalization(_, _)),
@@ -661,7 +627,6 @@
     export_c_func!(gzread(_, _)),
     export_c_func!(gzclose(_, _)),
     export_c_func!(gzeof(_, _)),
->>>>>>> 29497da9
     export_c_func!(inflateInit_(_, _)),
     export_c_func!(inflateInit2_(_, _)),
     export_c_func!(inflateEnd(_, _)),
@@ -669,19 +634,10 @@
     export_c_func!(rename(_, _)),
     export_c_func!(setsockopt(_, _)),
     export_c_func!(strcasestr(_, _)),
-<<<<<<< HEAD
-    export_c_func!(gethostname(_, _)),
-    export_c_func!(getpagesize(_, _)),
-=======
->>>>>>> 29497da9
     export_c_func!(getsockname(_, _)),
     export_c_func!(socket(_, _)),
     export_c_func!(ioctl(_, _)),
     export_c_func!(inet_addr(_, _)),
-<<<<<<< HEAD
-    export_c_func!(listen(_, _)),
-    export_c_func!(putc(_, _)),
-=======
     export_c_func!(inet_ntoa(_, _)),
     export_c_func!(listen(_, _)),
     export_c_func!(uncompress(_, _)),
@@ -698,7 +654,6 @@
     export_c_func!(putc(_, _)),
     export_c_func!(getc(_, _)),
     export_c_func!(ungetc(_, _)),
->>>>>>> 29497da9
     export_c_func!(hypot(_, _)),
     export_c_func!(lrint(_)),
     export_c_func!(lrintf(_)),
