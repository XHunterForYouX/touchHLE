/*
 * This Source Code Form is subject to the terms of the Mozilla Public
 * License, v. 2.0. If a copy of the MPL was not distributed with this
 * file, You can obtain one at https://mozilla.org/MPL/2.0/.
 */
//! Threads.

use crate::abi::GuestFunction;
use crate::dyld::{export_c_func, FunctionExports};
use crate::libc::errno::{EDEADLK, EINVAL};
<<<<<<< HEAD
use crate::mem::{ConstPtr, ConstVoidPtr, GuestISize, GuestUSize, Mem, MutPtr, MutVoidPtr, SafeRead};
use crate::{Environment, mem, ThreadId};
=======
use crate::mem::{ConstPtr, ConstVoidPtr, MutPtr, MutVoidPtr, SafeRead};
use crate::{Environment, ThreadId};
>>>>>>> 026fff4b
use std::collections::HashMap;

#[derive(Default)]
pub struct State {
    threads: HashMap<pthread_t, ThreadHostObject>,
    main_thread_object_created: bool,
}
impl State {
    fn get(env: &mut Environment) -> &mut Self {
        &mut env.libc_state.pthread.thread
    }
}

/// Apple's implementation is a 4-byte magic number followed by an 36-byte
/// opaque region. We only have to match the size theirs has.
#[derive(Copy, Clone, Debug)]
#[repr(C, packed)]
pub struct pthread_attr_t {
    /// Magic number (must be [MAGIC_ATTR])
    magic: u32,
    detachstate: i32,
    _unused: [u32; 8],
}
unsafe impl SafeRead for pthread_attr_t {}

const DEFAULT_ATTR: pthread_attr_t = pthread_attr_t {
    magic: MAGIC_ATTR,
    detachstate: PTHREAD_CREATE_JOINABLE,
    _unused: [0; 8],
};

/// Apple's implementation is a 4-byte magic number followed by a massive
/// (>4KiB) opaque region. We will store the actual data on the host instead.
#[repr(C, packed)]
pub struct OpaqueThread {
    /// Magic number (must be [MAGIC_THREAD])
    magic: u32,
}
unsafe impl SafeRead for OpaqueThread {}

pub type pthread_t = MutPtr<OpaqueThread>;

pub struct ThreadHostObject {
    thread_id: ThreadId,
    joined_by: Option<ThreadId>,
    _attr: pthread_attr_t,
}

/// Arbitrarily-chosen magic number for `pthread_attr_t` (not Apple's).
const MAGIC_ATTR: u32 = u32::from_be_bytes(*b"ThAt");
/// Arbitrarily-chosen magic number for `pthread_t` (not Apple's).
const MAGIC_THREAD: u32 = u32::from_be_bytes(*b"THRD");

/// Custom typedef for readability (the C API just uses `int`)
type DetachState = i32;
const PTHREAD_CREATE_JOINABLE: DetachState = 1;
pub const PTHREAD_CREATE_DETACHED: DetachState = 2;

pub fn pthread_attr_init(env: &mut Environment, attr: MutPtr<pthread_attr_t>) -> i32 {
    env.mem.write(attr, DEFAULT_ATTR);
    0 // success
}
fn pthread_attr_getdetachstate(
    env: &mut Environment,
    attr: ConstPtr<pthread_attr_t>,
    detachstate: MutPtr<DetachState>
) -> i32 {
    let attr_val = env.mem.read(attr);
    env.mem.write(detachstate, attr_val.detachstate);
    0 // success
}
pub fn pthread_attr_setdetachstate(
    env: &mut Environment,
    attr: MutPtr<pthread_attr_t>,
    detachstate: DetachState,
) -> i32 {
    check_magic!(env, attr, MAGIC_ATTR);
    assert!(detachstate == PTHREAD_CREATE_JOINABLE || detachstate == PTHREAD_CREATE_DETACHED); // should be EINVAL
    let mut attr_copy = env.mem.read(attr);
    attr_copy.detachstate = detachstate;
    env.mem.write(attr, attr_copy);
    0 // success
}
fn pthread_attr_destroy(env: &mut Environment, attr: MutPtr<pthread_attr_t>) -> i32 {
    check_magic!(env, attr, MAGIC_ATTR);
    env.mem.write(
        attr,
        pthread_attr_t {
            magic: 0,
            detachstate: 0,
            _unused: Default::default(),
        },
    );
    0 // success
}

pub fn pthread_attr_getstacksize(
    env: &mut Environment,
    attr: MutPtr<pthread_attr_t>,
    stacksize: MutPtr<GuestUSize>,
) -> i32 {
    check_magic!(env, attr, MAGIC_ATTR);
    let stack_size = env.mem
        .secondary_thread_stack_size_override
        .or_else(|| Some(Mem::SECONDARY_THREAD_STACK_SIZE))
        .unwrap();
    env.mem.write(stacksize, stack_size);
    0 // success
}
fn pthread_attr_setstacksize(
    env: &mut Environment,
    attr: MutPtr<pthread_attr_t>,
    stacksize: MutPtr<GuestUSize>,
) -> i32 {
    check_magic!(env, attr, MAGIC_ATTR);
    let val = env.mem.read(stacksize);
    log!("pthread_attr_setstacksize: {}", val);
    env.mem.secondary_thread_stack_size_override = Some(val);
    0 // success
}

pub fn pthread_create(
    env: &mut Environment,
    thread: MutPtr<pthread_t>,
    attr: ConstPtr<pthread_attr_t>,
    start_routine: GuestFunction, // (*void)(void *)
    user_data: MutVoidPtr,
) -> i32 {
    let attr = if !attr.is_null() {
        check_magic!(env, attr, MAGIC_ATTR);
        env.mem.read(attr)
    } else {
        DEFAULT_ATTR
    };

    let thread_id = env.new_thread(start_routine, user_data);

    let opaque = env.mem.alloc_and_write(OpaqueThread {
        magic: MAGIC_THREAD,
    });
    env.mem.write(thread, opaque);

    assert!(!State::get(env).threads.contains_key(&opaque));
    State::get(env).threads.insert(
        opaque,
        ThreadHostObject {
            thread_id,
            joined_by: None,
            _attr: attr,
        },
    );

    log_dbg!("pthread_create({:?}, {:?}, {:?}, {:?}) => 0 (success), created new pthread_t {:?} (thread ID: {})", thread, attr, start_routine, user_data, opaque, thread_id);

    0 // success
}

fn pthread_equal(env: &mut Environment, thread1: pthread_t, thread2: pthread_t) -> i32 {
    if State::get(env).threads.get_mut(&thread1).unwrap().thread_id ==
       State::get(env).threads.get_mut(&thread2).unwrap().thread_id {
        1
    } else {
        0
    }
}

fn pthread_self(env: &mut Environment) -> pthread_t {
    let current_thread = env.current_thread;

    // The main thread is a special case since it's not created via pthreads,
    // so we need to create its object on-demand.
    if current_thread == 0 && !State::get(env).main_thread_object_created {
        State::get(env).main_thread_object_created = true;

        let opaque = env.mem.alloc_and_write(OpaqueThread {
            magic: MAGIC_THREAD,
        });

        assert!(!State::get(env).threads.contains_key(&opaque));
        State::get(env).threads.insert(
            opaque,
            ThreadHostObject {
                thread_id: 0,
                joined_by: None,
                _attr: DEFAULT_ATTR,
            },
        );
        log_dbg!(
            "pthread_self: created pthread object {:?} for main thread",
            opaque
        );
    }

    let (&ptr, _) = State::get(env)
        .threads
        .iter()
        .find(|&(_ptr, host_obj)| host_obj.thread_id == current_thread)
        .unwrap();
    ptr
}

fn pthread_join(env: &mut Environment, thread: pthread_t, retval: MutPtr<MutVoidPtr>) -> i32 {
    let current_thread = env.current_thread;
    let curr_pthread_t = pthread_self(env);
    // The joinee is the thread that is being waited on.
    let joinee_thread = State::get(env).threads.get_mut(&thread).unwrap().thread_id;

    // FIXME?: Blocking on the main thread is technically allowed, but
    // effectively useless (as the main thread exiting means the whole
    // application exits). It complicates some handling and is probably safe to
    // ignore here.
    assert!(joinee_thread != 0);

    // Can't join thread with itself!
    if joinee_thread == current_thread {
        log_dbg!("Thread attempted join with self, returning EDEADLK!");
        return EDEADLK;
    }

    // Check that the current thread is not being waited on by the joinee, to
    // prevent deadlocks.
    // This only prevents 2-long cycles (matching aspen simulator), which is
    // to say:
    //       joining                joining        joining
    // [T1] --------> [T2]    [T1] --------> [T2] --------> [T3]
    //   ^              |       ^                             |
    //   |    joining   |       |           joining           |
    //   '--------------'       '-----------------------------'
    //  This is prevented,               but this is not.
    let host_obj_curr = State::get(env).threads.get(&curr_pthread_t).unwrap();
    if let Some(thread) = host_obj_curr.joined_by {
        if thread == joinee_thread {
            log_dbg!("Thread attempted deadlocking join, returning EDEADLK!");
            return EDEADLK;
        }
    }

    // Deattached threads cannot be joined with.
    let host_obj_joinee = State::get(env).threads.get_mut(&thread).unwrap();
    if host_obj_joinee._attr.detachstate == PTHREAD_CREATE_DETACHED {
        log_dbg!("Thread attempted join with deattached thread, returning EINVAL!");
        return EINVAL;
    }

    host_obj_joinee.joined_by = Some(current_thread);
    // The executor will write the return value (void*) to *retval after the
    // join occurs.
    env.join_with_thread(joinee_thread, retval);
    0
}

fn pthread_exit(_env: &mut Environment) {
    log!("TODO: pthread_exit()");
}

fn pthread_setcanceltype(_env: &mut Environment, type_: i32, oldtype: MutPtr<i32>) -> i32 {
    log!("TODO: pthread_setcanceltype({}, {:?})", type_, oldtype);
    0
}
fn pthread_testcancel(_env: &mut Environment) {
    log!("TODO: pthread_testcancel()");
}

fn pthread_cancel(_env: &mut Environment) {
    log!("TODO: pthread_cancel()");
}

type mach_port_t = u32;

/// Undocumented Darwin function that returns a `mach_port_t`, which in practice
/// is used by apps as a unique thread ID.
fn pthread_mach_thread_np(env: &mut Environment, thread: pthread_t) -> mach_port_t {
    let host_object = State::get(env).threads.get(&thread).unwrap();
    host_object.thread_id.try_into().unwrap()
}

<<<<<<< HEAD
fn pthread_getschedparam(env: &mut Environment, thread: pthread_t, policy: i32, param: MutVoidPtr) -> i32 {
    0
}

fn pthread_setschedparam(env: &mut Environment, thread: pthread_t, policy: i32, param: ConstVoidPtr) -> i32 {
    0
}

fn pthread_attr_setschedparam(env: &mut Environment, thread: pthread_t, policy: i32, param: ConstVoidPtr) -> i32 {
    0
}

fn pthread_get_stackaddr_np(env: &mut Environment, thread: pthread_t) -> MutVoidPtr {
    let x = env.libc_state.pthread.thread.threads.get_mut(&thread).unwrap();
    let y = *env.threads.get(x.thread_id).unwrap().stack.clone().unwrap().end();// + 1;
    MutVoidPtr::from_bits(y)
}

fn pthread_get_stacksize_np(env: &mut Environment, thread: pthread_t) -> GuestUSize {
    env.mem
        .secondary_thread_stack_size_override
        .or_else(|| Some(Mem::SECONDARY_THREAD_STACK_SIZE))
        .unwrap()
}

fn pthread_detach(env: &mut Environment, thread: pthread_t) -> i32 {
=======
fn pthread_getschedparam(
    _env: &mut Environment,
    thread: pthread_t,
    policy: i32,
    param: MutVoidPtr,
) -> i32 {
    log_dbg!(
        "TODO: pthread_getschedparam({:?}, {}, {:?})",
        thread,
        policy,
        param
    );
    0
}

fn pthread_setschedparam(
    _env: &mut Environment,
    thread: pthread_t,
    policy: i32,
    param: ConstVoidPtr,
) -> i32 {
    log_dbg!(
        "TODO: pthread_setschedparam({:?}, {}, {:?})",
        thread,
        policy,
        param
    );
>>>>>>> 026fff4b
    0
}

pub const FUNCTIONS: FunctionExports = &[
    export_c_func!(pthread_attr_init(_)),
    export_c_func!(pthread_attr_getdetachstate(_, _)),
    export_c_func!(pthread_attr_setdetachstate(_, _)),
    export_c_func!(pthread_attr_destroy(_)),
    export_c_func!(pthread_create(_, _, _, _)),
    export_c_func!(pthread_equal(_, _)),
    export_c_func!(pthread_self()),
    export_c_func!(pthread_join(_, _)),
    export_c_func!(pthread_exit()),
    export_c_func!(pthread_setcanceltype(_, _)),
    export_c_func!(pthread_testcancel()),
    export_c_func!(pthread_cancel()),
    export_c_func!(pthread_mach_thread_np(_)),
    export_c_func!(pthread_getschedparam(_, _, _)),
    export_c_func!(pthread_setschedparam(_, _, _)),
<<<<<<< HEAD
    export_c_func!(pthread_attr_setschedparam(_, _, _)),
    export_c_func!(pthread_get_stackaddr_np(_)),
    export_c_func!(pthread_attr_getstacksize(_, _)),
    export_c_func!(pthread_attr_setstacksize(_, _)),
    export_c_func!(pthread_get_stacksize_np(_)),
    export_c_func!(pthread_detach(_)),
];

pub fn _get_thread_id(env: &mut Environment, pthread: pthread_t) -> Option<ThreadId> {
    State::get(env)
        .threads
        .get(&pthread)
        .map(|thread| thread.thread_id)
}

pub fn _get_thread_by_id(env: &mut Environment, thread_id: ThreadId) -> Option<pthread_t> {
    State::get(env)
        .threads
        .iter()
        .find(|pair| pair.1.thread_id == thread_id)
        .map(|pair| *pair.0)
}
=======
];
>>>>>>> 026fff4b
<|MERGE_RESOLUTION|>--- conflicted
+++ resolved
@@ -8,13 +8,8 @@
 use crate::abi::GuestFunction;
 use crate::dyld::{export_c_func, FunctionExports};
 use crate::libc::errno::{EDEADLK, EINVAL};
-<<<<<<< HEAD
-use crate::mem::{ConstPtr, ConstVoidPtr, GuestISize, GuestUSize, Mem, MutPtr, MutVoidPtr, SafeRead};
-use crate::{Environment, mem, ThreadId};
-=======
 use crate::mem::{ConstPtr, ConstVoidPtr, MutPtr, MutVoidPtr, SafeRead};
 use crate::{Environment, ThreadId};
->>>>>>> 026fff4b
 use std::collections::HashMap;
 
 #[derive(Default)]
@@ -291,34 +286,6 @@
     host_object.thread_id.try_into().unwrap()
 }
 
-<<<<<<< HEAD
-fn pthread_getschedparam(env: &mut Environment, thread: pthread_t, policy: i32, param: MutVoidPtr) -> i32 {
-    0
-}
-
-fn pthread_setschedparam(env: &mut Environment, thread: pthread_t, policy: i32, param: ConstVoidPtr) -> i32 {
-    0
-}
-
-fn pthread_attr_setschedparam(env: &mut Environment, thread: pthread_t, policy: i32, param: ConstVoidPtr) -> i32 {
-    0
-}
-
-fn pthread_get_stackaddr_np(env: &mut Environment, thread: pthread_t) -> MutVoidPtr {
-    let x = env.libc_state.pthread.thread.threads.get_mut(&thread).unwrap();
-    let y = *env.threads.get(x.thread_id).unwrap().stack.clone().unwrap().end();// + 1;
-    MutVoidPtr::from_bits(y)
-}
-
-fn pthread_get_stacksize_np(env: &mut Environment, thread: pthread_t) -> GuestUSize {
-    env.mem
-        .secondary_thread_stack_size_override
-        .or_else(|| Some(Mem::SECONDARY_THREAD_STACK_SIZE))
-        .unwrap()
-}
-
-fn pthread_detach(env: &mut Environment, thread: pthread_t) -> i32 {
-=======
 fn pthread_getschedparam(
     _env: &mut Environment,
     thread: pthread_t,
@@ -346,7 +313,6 @@
         policy,
         param
     );
->>>>>>> 026fff4b
     0
 }
 
@@ -366,13 +332,6 @@
     export_c_func!(pthread_mach_thread_np(_)),
     export_c_func!(pthread_getschedparam(_, _, _)),
     export_c_func!(pthread_setschedparam(_, _, _)),
-<<<<<<< HEAD
-    export_c_func!(pthread_attr_setschedparam(_, _, _)),
-    export_c_func!(pthread_get_stackaddr_np(_)),
-    export_c_func!(pthread_attr_getstacksize(_, _)),
-    export_c_func!(pthread_attr_setstacksize(_, _)),
-    export_c_func!(pthread_get_stacksize_np(_)),
-    export_c_func!(pthread_detach(_)),
 ];
 
 pub fn _get_thread_id(env: &mut Environment, pthread: pthread_t) -> Option<ThreadId> {
@@ -388,7 +347,4 @@
         .iter()
         .find(|pair| pair.1.thread_id == thread_id)
         .map(|pair| *pair.0)
-}
-=======
-];
->>>>>>> 026fff4b
+}