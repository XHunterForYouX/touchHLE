--- conflicted
+++ resolved
@@ -90,30 +90,8 @@
     }
 }
 
-<<<<<<< HEAD
-
-fn stat(env: &mut Environment, path: ConstPtr<u8>, buf: MutVoidPtr) -> i32 {
-    //log!("stat {}", env.mem.cstr_at_utf8(path).unwrap());
-
-    let path_string = env.mem.cstr_at_utf8(path).unwrap().to_owned();
-    let guest_path = GuestPath::new(&path_string);
-    let is_dir = env.fs.is_dir(guest_path);
-
-    let st_mode_ptr = (buf + 0x4).cast::<mode_t>();
-    let mode: mode_t = if is_dir {
-        0x4000
-    } else {
-        0x8000
-    };
-    env.mem.write(st_mode_ptr, mode.try_into().unwrap());
-    0
-}
-
-fn fstat(env: &mut Environment, fd: FileDescriptor, buf: MutVoidPtr) -> i32 {
-=======
 /// Helper for [stat()] and [fstat()] that fills the data in the stat struct
 fn fstat_inner(env: &mut Environment, fd: FileDescriptor, buf: MutPtr<stat>) -> i32 {
->>>>>>> 026fff4b
     // TODO: error handling for unknown fd?
     let mut file = env.libc_state.posix_io.file_for_fd(fd).unwrap();
 
@@ -150,12 +128,6 @@
     0 // success
 }
 
-<<<<<<< HEAD
-pub const FUNCTIONS: FunctionExports = &[
-    export_c_func!(mkdir(_, _)),
-    export_c_func!(stat(_, _)),
-    export_c_func!(fstat(_, _))
-=======
 fn fstat(env: &mut Environment, fd: FileDescriptor, buf: MutPtr<stat>) -> i32 {
     // TODO: handle errno properly
     set_errno(env, 0);
@@ -203,5 +175,4 @@
     export_c_func!(mkdir(_, _)),
     export_c_func!(fstat(_, _)),
     export_c_func!(stat(_, _)),
->>>>>>> 026fff4b
 ];